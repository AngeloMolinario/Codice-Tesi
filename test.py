--- conflicted
+++ resolved
@@ -1,2149 +1,1466 @@
-<<<<<<< HEAD
-import torch
-from torch.utils.data import DataLoader
-from torch.nn import functional as F
-from torchvision.transforms import transforms as T
-
-from transformers import AutoConfig
-from sklearn.metrics import ConfusionMatrixDisplay, confusion_matrix, precision_recall_fscore_support
-import seaborn as sns
-
-from argparse import ArgumentParser
-from tqdm import tqdm
-
-import numpy as np
-import os
-from matplotlib import pyplot as plt
-
-from core.vision_encoder.pe import CLIP
-from core.vision_encoder.config import *
-from core.vision_encoder.transforms import get_image_transform
-
-from dataset.dataset import BaseDataset
-
-from wrappers.PerceptionEncoder.pe import PECore, PECore_Vision
-# rimosso: from wrappers.SigLip2 import text   # evitato shadowing del nome "text"
-from wrappers.SigLip2.SigLip2Model import Siglip2Model, Siglip2Vision
-from wrappers.tokenizer import *
-
-from tabulate import tabulate
-
-CLASSES = [
-    ["0-2", "3-9", "10-19", "20-29", "30-39", "40-49", "50-59", "60-69", "70+"],
-    ["male", "female"],
-    ["surprise", "fear", "disgust", "happy", "sad", "angry", "neutral"]
-]
-
-def print_accuracy_table(top1_acc, top2_acc, onebin_acc, outputdir=None):
-    """
-    Stampa una tabella con l'accuracy per task (@1 e @2) e l'accuracy media sui 3 task.
-    """
-    avg_top1 = sum(top1_acc) / len(top1_acc)
-    avg_top2 = sum(top2_acc) / len(top2_acc)
-    tasks = ['age', "gender", "emotion"]
-
-    table_data = [
-        [f"Task {tasks[i]}", f"{top1_acc[i]:.4f}", f"{top2_acc[i]:.4f}", f"{onebin_acc[i]:.4f}" if i == 0 else "N/A"] for i in range(len(top1_acc))
-    ]
-    table_data.append(["Media", f"{avg_top1:.4f}", f"{avg_top2:.4f}", "N/A"])
-
-    headers = ["Task", "Top-1 Accuracy", "Top-2 Accuracy", "1-Bin Accuracy (Age)"]
-    table_str = tabulate(table_data, headers=headers, tablefmt="grid")
-    print(table_str)
-
-    if outputdir is not None:
-        with open(os.path.join(outputdir, "accuracy.txt"), 'w') as f:
-            f.write(table_str)
-
-    return table_str
-
-
-def compute_prf_metrics(all_true_labels, all_pred_labels, classes_per_task):
-    """Compute macro Precision/Recall/F1 per task and per-class PRF for Age.
-
-    Returns:
-      - prf_task: dict with keys 'precision', 'recall', 'f1' each a list len=3
-      - prf_age_per_class: dict with keys 'precision', 'recall', 'f1' as lists (len = n_age_classes)
-    """
-    prf_task = {"precision": [0.0, 0.0, 0.0], "recall": [0.0, 0.0, 0.0], "f1": [0.0, 0.0, 0.0]}
-    prf_age_per_class = None
-
-    for task_idx in range(3):
-        y_true = all_true_labels[task_idx]
-        y_pred = all_pred_labels[task_idx]
-        if y_true and y_pred:
-            n_cls = len(classes_per_task[task_idx])
-            labels = list(range(n_cls))
-            try:
-                p, r, f1, _ = precision_recall_fscore_support(
-                    y_true, y_pred, labels=labels, average='macro', zero_division=0
-                )
-                prf_task["precision"][task_idx] = float(p)
-                prf_task["recall"][task_idx] = float(r)
-                prf_task["f1"][task_idx] = float(f1)
-            except Exception:
-                pass
-
-            # For Age task (idx 0), also compute per-class PRF
-            if task_idx == 0:
-                try:
-                    p_c, r_c, f1_c, _ = precision_recall_fscore_support(
-                        y_true, y_pred, labels=labels, average=None, zero_division=0
-                    )
-                    prf_age_per_class = {
-                        'precision': [float(x) for x in p_c],
-                        'recall': [float(x) for x in r_c],
-                        'f1': [float(x) for x in f1_c],
-                    }
-                except Exception:
-                    prf_age_per_class = None
-        else:
-            # leave zeros if no samples
-            pass
-
-    return prf_task, prf_age_per_class
-
-
-def write_final_report(outputdir, top1_acc, top2_acc, onebin_acc, age_per_class_metrics=None,
-                       prf_task=None, prf_age_per_class=None):
-    """
-    Scrive un report finale come UN'UNICA TABELLA che contiene:
-    - Righe complessive per Task (Age/Gender/Emotion) con Top-1, Top-2 e 1-Bin (solo Age)
-    - Righe per ciascun age-bin con Top-1, Top-2 e 1-Bin
-    """
-    os.makedirs(outputdir, exist_ok=True)
-
-    rows = []
-    # Overall rows
-    tasks = ['age', 'gender', 'emotion']
-    for i in range(len(top1_acc)):
-        prec = recall = f1 = "N/A"
-        if prf_task is not None:
-            try:
-                prec = f"{float(prf_task['precision'][i]):.4f}"
-                recall = f"{float(prf_task['recall'][i]):.4f}"
-                f1 = f"{float(prf_task['f1'][i]):.4f}"
-            except Exception:
-                pass
-        rows.append([
-            f"Task {tasks[i]} (Overall)",
-            f"{top1_acc[i]:.4f}",
-            f"{top2_acc[i]:.4f}",
-            f"{onebin_acc[i]:.4f}" if i == 0 else "N/A",
-            prec,
-            recall,
-            f1,
-        ])
-    # Average row computed ONLY on Top-1 across tasks
-    avg_top1 = sum(top1_acc) / max(1, len(top1_acc))
-    rows.append(["Media (Top-1)", f"{avg_top1:.4f}", "N/A", "N/A", "N/A", "N/A", "N/A"])
-
-    # Per-age-bin rows (if available)
-    if age_per_class_metrics is not None and all(
-        k in age_per_class_metrics for k in ("classes", "top1_accuracy", "top2_accuracy", "onebin_accuracy")
-    ):
-        classes = age_per_class_metrics["classes"]
-        t1 = age_per_class_metrics["top1_accuracy"]
-        t2 = age_per_class_metrics["top2_accuracy"]
-        ob = age_per_class_metrics["onebin_accuracy"]
-        # Try to attach per-class P/R/F1 if available
-        p_cls = r_cls = f1_cls = None
-        if prf_age_per_class is not None and all(k in prf_age_per_class for k in ("precision", "recall", "f1")):
-            p_cls = prf_age_per_class["precision"]
-            r_cls = prf_age_per_class["recall"]
-            f1_cls = prf_age_per_class["f1"]
-        for i, cname in enumerate(classes):
-            pr = f"{p_cls[i]:.4f}" if p_cls is not None and i < len(p_cls) else "N/A"
-            rc = f"{r_cls[i]:.4f}" if r_cls is not None and i < len(r_cls) else "N/A"
-            f1v = f"{f1_cls[i]:.4f}" if f1_cls is not None and i < len(f1_cls) else "N/A"
-            rows.append([f"Age Bin: {cname}", f"{t1[i]:.4f}", f"{t2[i]:.4f}", f"{ob[i]:.4f}", pr, rc, f1v])
-
-    headers = ["Elemento", "Top-1", "Top-2", "1-Bin (Age)", "Precision", "Recall", "F1"]
-    table_str = tabulate(rows, headers=headers, tablefmt="grid")
-
-    with open(os.path.join(outputdir, "final_report.txt"), "w", encoding="utf-8") as f:
-        f.write(table_str)
-    print(f"\nFinal report written to {os.path.join(outputdir, 'final_report.txt')}")
-
-    
-
-def plot_error_distribution(all_true_labels, pred_labels, class_names, output_dir):
-    """
-    Crea e salva istogrammi per ogni classe vera, mostrando:
-    - Numero di predizioni corrette (bin in posizione della classe corretta).
-    - Numero di errori verso ogni altra classe (bin ordinati).
-    
-    Args:
-        all_true_labels (list): etichette vere.
-        pred_labels (list): etichette predette (Top-1).
-        class_names (list): nomi classi del task.
-        output_dir (str): directory dove salvare le immagini.
-    """
-    import matplotlib.pyplot as plt
-    import numpy as np
-    import os
-    from collections import Counter
-
-    os.makedirs(output_dir, exist_ok=True)
-    y_true = np.asarray(all_true_labels, dtype=int)
-    y_pred = np.asarray(pred_labels, dtype=int)
-    num_classes = len(class_names)
-
-    for target_class in range(num_classes):
-        mask = (y_true == target_class)
-        preds_for_class = y_pred[mask] if mask.any() else np.array([], dtype=int)
-        total_samples_for_class = len(preds_for_class)
-
-        if total_samples_for_class == 0:
-            print(f"Nessun campione per la classe {class_names[target_class]}, grafico non generato.")
-            continue
-
-        # Conta le predizioni: corretti ed errori
-        counts = np.bincount(preds_for_class, minlength=num_classes)
-        correct_count = counts[target_class]
-        error_counts = counts.copy()
-        error_counts[target_class] = 0  # Rimuovi i corretti dagli errori
-
-        # Prepara i dati per il grafico
-        labels = []
-        values = []
-        colors = []
-
-        # Inserisci "Corretto" nella posizione corretta
-        labels.insert(target_class, f"{class_names[target_class]}")
-        values.insert(target_class, correct_count)
-        colors.insert(target_class, "green")
-
-        # Inserisci gli errori nelle posizioni corrette
-        for i in range(num_classes):
-            if i != target_class:
-                labels.insert(i, f"{class_names[i]}")
-                values.insert(i, error_counts[i])
-                colors.insert(i, "red")
-
-        # Crea il grafico
-        plt.figure(figsize=(12, 6))
-        bars = plt.bar(labels, values, color=colors)
-
-        # Annotazioni sopra le barre
-        for bar, val in zip(bars, values):
-            plt.text(
-                bar.get_x() + bar.get_width() / 2,
-                bar.get_height() + max(1, int(0.01 * max(values))),
-                f"{int(val)}",
-                ha="center",
-                va="bottom",
-                fontsize=10,
-                fontweight="bold"
-            )
-
-        # Imposta la scala verticale
-        max_val = max(values) if values else 0
-        pad = max(1, int(0.05 * max_val)) if max_val > 0 else 1
-        plt.ylim(0, max_val + pad)
-
-        plt.title(f"Distribuzione per Classe Vera: {class_names[target_class]} (Totale campioni: {total_samples_for_class})")
-        plt.xlabel("Tipo di Predizione")
-        plt.ylabel("Numero di Campioni")
-        plt.xticks(rotation=45, ha="right")
-        plt.grid(axis="y", linestyle="--", alpha=0.7)
-        plt.tight_layout()
-
-        # Salva il grafico
-        file_path = os.path.join(output_dir, f"distribution_class_{target_class}_{class_names[target_class]}.png")
-        plt.savefig(file_path, dpi=150)
-        plt.close()
-        print(f"Saved distribution plot for class {class_names[target_class]} to {file_path}")
-
-def save_confusion_matrices_as_images(confusion_matrices, class_names_per_task, output_dir):
-    """
-    Salva le confusion matrix come heatmap con assi etichettati.
-
-    Args:
-        confusion_matrices (list[np.ndarray]): lista di CM per i 3 task (ordine: age, gender, emotion).
-        class_names_per_task (list[list[str]]): nomi classi per ciascun task.
-        output_dir (str): directory di output.
-    """
-    os.makedirs(output_dir, exist_ok=True)
-
-    for task_idx, cm in enumerate(confusion_matrices):
-        if cm is None:
-            continue
-        disp = ConfusionMatrixDisplay(confusion_matrix=cm, display_labels=class_names_per_task[task_idx])
-        fig, ax = plt.subplots(figsize=(8, 6))
-        disp.plot(ax=ax, cmap='viridis', xticks_rotation=45)
-        title_map = ["Age", "Gender", "Emotion"]
-        plt.title(f"Confusion Matrix - {title_map[task_idx]}")
-        plt.xlabel("Predicted Labels")
-        plt.ylabel("True Labels")
-        file_path = os.path.join(output_dir, f"confusion_matrix_{title_map[task_idx].lower()}.png")
-        plt.tight_layout()
-        plt.savefig(file_path, dpi=150)
-        plt.close()
-        print(f"Confusion Matrix for {title_map[task_idx]} saved to {file_path}")
-
-def count_parameters(model):
-    return sum(p.numel() for p in model.parameters())
-
-def _discover_in_ckpt_dir(ckpt_dir: str):
-    """
-    From a single ckpt directory, discover useful artifacts:
-    - vision checkpoint (prefer vision_ckpt.pt in ckpt_dir, else parent dir)
-    - list of VPT token files (vpt_token*.pt) in ckpt_dir (sorted by name)
-    - text features file (text_features*.pt) in ckpt_dir (pick a sensible one)
-    """
-    ckpt_dir = os.path.abspath(ckpt_dir)
-    parent_dir = os.path.dirname(ckpt_dir)
-
-    # Vision checkpoint
-    vision_ckpt = None
-    candidates = [
-        os.path.join(ckpt_dir, "vision_ckpt.pt"),
-        os.path.join(parent_dir, "vision_ckpt.pt"),
-        os.path.join(parent_dir, "full_training_model.pt"),  # acceptable by our loaders
-    ]
-    for p in candidates:
-        if os.path.isfile(p):
-            vision_ckpt = p
-            break
-
-    # VPT tokens inside ckpt dir (only best-accuracy)
-    vpt_tokens = []
-    if os.path.isdir(ckpt_dir):
-        for fn in sorted(os.listdir(ckpt_dir)):
-            if fn.startswith("vpt_token") and fn.endswith(".pt") and "bacc" in fn:
-                vpt_tokens.append(os.path.join(ckpt_dir, fn))
-
-    # Text features inside ckpt dir
-    text_feats = None
-    # Prefer only best-accuracy text features
-    #bacc_path = os.path.join(ckpt_dir, "text_features_bacc.pt")
-    bacc_path = os.path.join(ckpt_dir, "text_features_bval.pt")
-    if not os.path.exists(bacc_path):
-        bacc_path = os.path.join(ckpt_dir, "text_features.pt")
-    if os.path.isfile(bacc_path):
-        text_feats = bacc_path
-
-    return vision_ckpt, vpt_tokens, text_feats
-
-
-def _load_text_features_if_any(model, tokenizer, text_ckpt_path, device):
-    """Load text features if a checkpoint is provided; otherwise compute on-the-fly when possible."""
-    text_features = None
-    if text_ckpt_path is not None and os.path.isfile(text_ckpt_path):
-        try:
-            obj = torch.load(text_ckpt_path, map_location=device)
-            if isinstance(obj, dict) and "text_features" in obj:
-                text_features = obj["text_features"]
-            elif torch.is_tensor(obj):
-                text_features = obj
-            else:
-                print(f"Warning: unknown text feature format in '{text_ckpt_path}', computing on-the-fly.")
-        except Exception as e:
-            print(f"Warning: failed to load text features from '{text_ckpt_path}': {e}")
-
-    if text_features is None:
-        if hasattr(model, "text_model"):
-            print("Building text features on-the-fly...")
-            exit(0)
-        else:
-            raise RuntimeError("No text features provided and model has no text_model to build them.")
-
-    return text_features
-
-
-def load_model(model_type, num_prompt, ckpt_dir, device):
-    # Discover artifacts from ckpt_dir
-    vision_ckpt, vpt_tokens, text_feats_path = _discover_in_ckpt_dir(ckpt_dir)
-    
-    if model_type == 'PECoreBase':
-        model = PECore_Vision(
-            vision_cfg=PE_VISION_CONFIG["PE-Core-B16-224"],
-            num_prompt=num_prompt
-        )
-        model.load_baseline(vision_ckpt, device)
-        return model, get_image_transform(224), PETokenizer(32), text_feats_path
-
-    elif model_type == 'Siglip2Base':
-        model = Siglip2Vision(
-            AutoConfig.from_pretrained("google/siglip2-base-patch16-224", cache_dir="./hf_models"),
-            num_prompt=num_prompt
-        )
-        model.load_baseline(vision_ckpt, device)
-        image_transforms = T.Compose([
-            T.Resize((224, 224)),
-            T.ToTensor(),
-            T.Normalize([0.5, 0.5, 0.5], [0.5, 0.5, 0.5])
-        ])
-        return model, image_transforms, SigLip2Tokenizer(64), text_feats_path
-
-    elif model_type == 'PECoreVPT':
-        model = PECore_Vision(
-            vision_cfg=PE_VISION_CONFIG["PE-Core-B16-224"],
-            num_prompt=num_prompt
-        )
-        model.load_baseline(vision_ckpt, device)
-        # Load first available VPT token, if present
-        if vpt_tokens:
-            try:
-                model.load_VPT_token(vpt_tokens[0], device)
-            except Exception as e:
-                print(f"Warning: failed to load VPT token '{vpt_tokens[0]}': {e}")
-        return model, get_image_transform(224), PETokenizer(32), text_feats_path
-
-    elif model_type == 'PECoreSoftCPT':
-        model = PECore_Vision(
-            vision_cfg=PE_VISION_CONFIG["PE-Core-B16-224"],
-            num_prompt=0
-        )
-        model.load_baseline(vision_ckpt, device)
-        return model, get_image_transform(224), PETokenizer(32), text_feats_path
-
-    elif model_type == 'PECoreVPT_single':
-        model = PECore_Vision(
-            vision_cfg=PE_VISION_CONFIG["PE-Core-B16-224"],
-            num_prompt=num_prompt
-        )
-        model.load_baseline(vision_ckpt, device)
-        # Load up to 3 tokens if available
-        for idx, tok in enumerate(vpt_tokens[:3]):
-            try:
-                model.load_VPT_token(tok, device)
-            except Exception as e:
-                print(f"Warning: failed to load VPT token '{tok}': {e}")
-        return model, get_image_transform(224), PETokenizer(32), text_feats_path
-
-    elif model_type == 'Siglip2VPT':
-        model = Siglip2Vision(
-            AutoConfig.from_pretrained("google/siglip2-base-patch16-224", cache_dir="./hf_models"),
-            num_prompt=num_prompt
-        )
-        model.load_baseline(vision_ckpt, device)
-        if vpt_tokens:
-            try:
-                print(vpt_tokens)
-                model.load_VPT_token(vpt_tokens[0], device)
-            except Exception as e:
-                print(f"Warning: failed to load VPT token '{vpt_tokens[0]}': {e}")
-        image_transforms = T.Compose([
-            T.Resize((224, 224)),
-            T.ToTensor(),
-            T.Normalize([0.5, 0.5, 0.5], [0.5, 0.5, 0.5])
-        ])
-        return model, image_transforms, SigLip2Tokenizer(64), text_feats_path
-
-    elif model_type == 'Siglip2VPT_single':
-        model = Siglip2Vision(
-            AutoConfig.from_pretrained("google/siglip2-base-patch16-224", cache_dir="./hf_models"),
-            num_prompt=num_prompt
-        )
-        model.load_baseline(vision_ckpt, device)
-        for tok in vpt_tokens[:3]:
-            try:
-                model.load_VPT_token(tok, device)
-            except Exception as e:
-                print(f"Warning: failed to load VPT token '{tok}': {e}")
-        image_transforms = T.Compose([
-            T.Resize((224, 224)),
-            T.ToTensor(),
-            T.Normalize([0.5, 0.5, 0.5], [0.5, 0.5, 0.5])
-        ])
-        return model, image_transforms, SigLip2Tokenizer(64), text_feats_path
-
-    elif model_type == 'Siglip2SoftCPT':
-        model = Siglip2Vision(
-            AutoConfig.from_pretrained("google/siglip2-base-patch16-224", cache_dir="./hf_models"),
-            num_prompt=0
-        )
-        model.load_baseline(vision_ckpt, device)
-        image_transforms = T.Compose([
-            T.Resize((224, 224)),
-            T.ToTensor(),
-            T.Normalize([0.5, 0.5, 0.5], [0.5, 0.5, 0.5])
-        ])
-        return model, image_transforms, SigLip2Tokenizer(64), text_feats_path
-
-    else:
-        raise NotImplementedError(f"Model type {model_type} not implemented.")
-
-def get_image_features(model, image, normalize=True):
-    if hasattr(model, "get_image_features"):
-        return model.get_image_features(image=image, normalize=normalize)
-    else:
-        raise NotImplementedError("The model does not have a get_image_features method.")
-
-def compute_logit(image_features, text_features, model):
-    scale_logit = 1.0
-    scale_bias = 0.0
-    if hasattr(model, "logit_scale"):
-        scale_logit = model.logit_scale.exp()
-    if hasattr(model, "logit_bias"):
-        scale_bias = model.logit_bias
-    return scale_logit * (image_features @ text_features.t()) + scale_bias
-
-def validate(model, dataloader, device, use_tqdm):
-    model.eval()
-    total_correct_top1 = [0, 0, 0]
-    total_correct_top2 = [0, 0, 0]
-    total_correct_1bin = [0, 0, 0]  # Nuova metrica
-    total_samples = [0, 0, 0]
-
-    all_true_labels = [[] for _ in range(3)]
-    all_pred_labels = [[] for _ in range(3)]
-
-    # Age per-class metrics (9-bin space)
-    age_num_classes = None
-    age_total_per_class = None
-    age_correct_top1_per_class = None
-    age_correct_top2_per_class = None
-    age_correct_1bin_per_class = None
-
-    iterator = tqdm(dataloader) if use_tqdm else dataloader
-    with torch.no_grad():
-        for i, (images, labels) in enumerate(iterator):
-            images = images.to(device)
-            labels = labels.to(device)
-
-            logits = model.forward(images)  # atteso: list/tuple di 3 tensori [B, C_task]
-
-            for task_idx, task_logits in enumerate(logits):
-                task_labels = labels[:, task_idx]
-                top2_preds = task_logits.topk(2, dim=-1).indices
-
-                valid_indices = task_labels != -1
-                valid_task_labels = task_labels[valid_indices]
-                valid_top2_preds = top2_preds[valid_indices]
-
-                total_correct_top1[task_idx] += (valid_top2_preds[:, 0] == valid_task_labels).sum().item()
-                total_correct_top2[task_idx] += ((valid_top2_preds == valid_task_labels.unsqueeze(1)).sum(dim=-1) > 0).sum().item()
-                total_samples[task_idx] += valid_task_labels.size(0)
-
-                all_true_labels[task_idx].extend(valid_task_labels.cpu().tolist())
-                all_pred_labels[task_idx].extend(valid_top2_preds[:, 0].cpu().tolist())
-
-                # Calcolo 1-bin accuracy e per-class metrics per il task "age"
-                if task_idx == 0:
-                    # Initialize per-class containers lazily
-                    if age_num_classes is None:
-                        age_num_classes = task_logits.size(1)
-                        age_total_per_class = [0] * age_num_classes
-                        age_correct_top1_per_class = [0] * age_num_classes
-                        age_correct_top2_per_class = [0] * age_num_classes
-                        age_correct_1bin_per_class = [0] * age_num_classes
-
-                    vt_cpu = valid_task_labels.detach().cpu()
-                    vp_cpu = valid_top2_preds.detach().cpu()
-                    for j in range(vt_cpu.size(0)):
-                        t = int(vt_cpu[j].item())
-                        p1 = int(vp_cpu[j, 0].item())
-                        p2 = int(vp_cpu[j, 1].item())
-                        age_total_per_class[t] += 1
-                        if p1 == t:
-                            age_correct_top1_per_class[t] += 1
-                        if p1 == t or p2 == t:
-                            age_correct_top2_per_class[t] += 1
-                        if abs(p1 - t) <= 1:
-                            age_correct_1bin_per_class[t] += 1
-                        if abs(p1 - t) <= 1:
-                            total_correct_1bin[task_idx] += 1
-
-            if not use_tqdm and i % 30 == 0:
-                print(f"{i}/{len(dataloader)} batches processed", end='\r')
-
-    top1_accuracy = [total_correct_top1[i] / max(1, total_samples[i]) for i in range(3)]
-    top2_accuracy = [total_correct_top2[i] / max(1, total_samples[i]) for i in range(3)]
-    onebin_accuracy = [0.0] * 3  # Inizializza con zeri
-    onebin_accuracy[0] = total_correct_1bin[0] / max(1, total_samples[0])  # Calcola solo per age
-
-    # Build age per-class metrics dict (9-bin space)
-    def _safe_div(num, den):
-        return float(num) / float(den) if den and den > 0 else 0.0
-
-    if age_num_classes is None:
-        # No valid age labels encountered; fallback to current CLASSES[0]
-        age_classes = list(CLASSES[0])
-        n = len(age_classes)
-        age_top1_acc_per_class = [0.0] * n
-        age_top2_acc_per_class = [0.0] * n
-        age_onebin_acc_per_class = [0.0] * n
-    else:
-        age_classes = list(CLASSES[0])[:age_num_classes]
-        age_top1_acc_per_class = [_safe_div(c, t) for c, t in zip(age_correct_top1_per_class, age_total_per_class)]
-        age_top2_acc_per_class = [_safe_div(c, t) for c, t in zip(age_correct_top2_per_class, age_total_per_class)]
-        age_onebin_acc_per_class = [_safe_div(c, t) for c, t in zip(age_correct_1bin_per_class, age_total_per_class)]
-
-    age_per_class_metrics = {
-        'classes': age_classes,
-        'top1_accuracy': age_top1_acc_per_class,
-        'top2_accuracy': age_top2_acc_per_class,
-        'onebin_accuracy': age_onebin_acc_per_class,
-    }
-
-    return top1_accuracy, top2_accuracy, onebin_accuracy, all_true_labels, all_pred_labels, age_per_class_metrics
-
-
-def ValidatePaliGemma(model, dataloader, device, use_tqdm, age5_classes=None):
-    """
-    Computes validation metrics with age mapped from 9 bins
-    ["0-2","3-9","10-19","20-29","30-39","40-49","50-59","60-69","70+"]
-    into 5 bins ["0-9","10-19","20-39","40-59","60+"] and evaluates on the 5-bin space.
-
-    Returns:
-      - top1_accuracy: list[float] len=3 (per task)
-      - top2_accuracy: list[float] len=3 (per task)
-      - onebin_accuracy: list[float] len=3 (per task; only age is computed)
-      - all_true_labels: list[list[int]] len=3 (age mapped to 5-bin indices)
-      - all_pred_labels: list[list[int]] len=3 (top-1 preds; age in 5-bin indices)
-      - age_per_class_metrics: {
-            'classes': list[str] (5),
-            'top1_accuracy': list[float] (5),
-            'top2_accuracy': list[float] (5),
-            'onebin_accuracy': list[float] (5)
-        }
-    """
-    import torch
-    from tqdm import tqdm
-
-    if age5_classes is None:
-        age5_classes = ["0-9", "10-19", "20-39", "40-59", "60+"]
-    n_age5 = len(age5_classes)
-
-    # Mapping: 9->5 (index-based)
-    # 0:"0-2", 1:"3-9"           -> 0:"0-9"
-    # 2:"10-19"                  -> 1:"10-19"
-    # 3:"20-29", 4:"30-39"       -> 2:"20-39"
-    # 5:"40-49", 6:"50-59"       -> 3:"40-59"
-    # 7:"60-69", 8:"70+"         -> 4:"60+"
-    age9_to_age5 = [0, 0, 1, 2, 2, 3, 3, 4, 4]
-    age9_groups = [
-        [0, 1],  # -> 0 "0-9"
-        [2],     # -> 1 "10-19"
-        [3, 4],  # -> 2 "20-39"
-        [5, 6],  # -> 3 "40-59"
-        [7, 8],  # -> 4 "60+"
-    ]
-
-    def safe_div(num, den):
-        return float(num) / float(den) if den > 0 else 0.0
-
-    model.eval()
-    total_correct_top1 = [0, 0, 0]
-    total_correct_top2 = [0, 0, 0]
-    total_correct_1bin = [0, 0, 0]  # only meaningful for age
-    total_samples = [0, 0, 0]
-
-    # Per-class age counters in 5-bin space
-    age_total_per_class = [0] * n_age5
-    age_correct_top1_per_class = [0] * n_age5
-    age_correct_top2_per_class = [0] * n_age5
-    age_correct_1bin_per_class = [0] * n_age5
-
-    all_true_labels = [[] for _ in range(3)]
-    all_pred_labels = [[] for _ in range(3)]
-
-    iterator = tqdm(dataloader) if use_tqdm else dataloader
-    with torch.no_grad():
-        for i, (images, labels) in enumerate(iterator):
-            images = images.to(device)
-            labels = labels.to(device)
-
-            logits = model.forward(images)  # list/tuple of 3 tensors [B, C_task]
-
-            for task_idx, task_logits in enumerate(logits):
-                task_labels = labels[:, task_idx]
-                valid_indices = task_labels != -1
-                if valid_indices.sum().item() == 0:
-                    continue
-
-                valid_task_labels = task_labels[valid_indices]
-
-                if task_idx == 0:
-                    # Age task: handle 9->5 mapping if needed
-                    C_age = task_logits.size(1)
-                    if C_age == 9:
-                        # Aggregate logits into 5 bins using log-sum-exp
-                        grouped_logits = []
-                        for grp in age9_groups:
-                            grouped_logits.append(torch.logsumexp(task_logits[:, grp], dim=1))
-                        age5_logits = torch.stack(grouped_logits, dim=1)  # [B, 5]
-
-                        valid_age5_logits = age5_logits[valid_indices]  # [b_valid, 5]
-                        top2_preds = valid_age5_logits.topk(2, dim=-1).indices  # 5-bin indices
-
-                        # Map true labels (9->5)
-                        map_tensor = torch.tensor(age9_to_age5, device=valid_task_labels.device, dtype=torch.long)
-                        mapped_true = map_tensor[valid_task_labels]  # [b_valid], values in 0..4
-
-                        # Metrics in 5-bin space
-                        total_correct_top1[task_idx] += (top2_preds[:, 0] == mapped_true).sum().item()
-                        total_correct_top2[task_idx] += (
-                            (top2_preds == mapped_true.unsqueeze(1)).sum(dim=-1) > 0
-                        ).sum().item()
-                        total_samples[task_idx] += mapped_true.size(0)
-
-                        # 1-bin overall (within ±1 bin on top-1)
-                        total_correct_1bin[task_idx] += (torch.abs(top2_preds[:, 0] - mapped_true) <= 1).sum().item()
-
-                        # Track labels/preds (mapped)
-                        all_true_labels[task_idx].extend(mapped_true.detach().cpu().tolist())
-                        all_pred_labels[task_idx].extend(top2_preds[:, 0].detach().cpu().tolist())
-
-                        # Per-class accumulators
-                        mt_cpu = mapped_true.detach().cpu()
-                        tp_cpu = top2_preds.detach().cpu()
-                        for j in range(mt_cpu.size(0)):
-                            t = int(mt_cpu[j].item())
-                            age_total_per_class[t] += 1
-                            p1 = int(tp_cpu[j, 0].item())
-                            p2 = int(tp_cpu[j, 1].item())
-                            if p1 == t:
-                                age_correct_top1_per_class[t] += 1
-                            if p1 == t or p2 == t:
-                                age_correct_top2_per_class[t] += 1
-                            if abs(p1 - t) <= 1:
-                                age_correct_1bin_per_class[t] += 1
-
-                    elif C_age == n_age5:
-                        # Already 5-bin model; compute directly
-                        valid_logits = task_logits[valid_indices]
-                        top2_preds = valid_logits.topk(2, dim=-1).indices
-                        mapped_true = valid_task_labels  # already 0..4
-
-                        total_correct_top1[task_idx] += (top2_preds[:, 0] == mapped_true).sum().item()
-                        total_correct_top2[task_idx] += (
-                            (top2_preds == mapped_true.unsqueeze(1)).sum(dim=-1) > 0
-                        ).sum().item()
-                        total_samples[task_idx] += mapped_true.size(0)
-                        total_correct_1bin[task_idx] += (torch.abs(top2_preds[:, 0] - mapped_true) <= 1).sum().item()
-
-                        all_true_labels[task_idx].extend(mapped_true.detach().cpu().tolist())
-                        all_pred_labels[task_idx].extend(top2_preds[:, 0].detach().cpu().tolist())
-
-                        mt_cpu = mapped_true.detach().cpu()
-                        tp_cpu = top2_preds.detach().cpu()
-                        for j in range(mt_cpu.size(0)):
-                            t = int(mt_cpu[j].item())
-                            age_total_per_class[t] += 1
-                            p1 = int(tp_cpu[j, 0].item())
-                            p2 = int(tp_cpu[j, 1].item())
-                            if p1 == t:
-                                age_correct_top1_per_class[t] += 1
-                            if p1 == t or p2 == t:
-                                age_correct_top2_per_class[t] += 1
-                            if abs(p1 - t) <= 1:
-                                age_correct_1bin_per_class[t] += 1
-                    else:
-                        raise ValueError(f"Unexpected number of age classes: {C_age}. Expected 9 or {n_age5}.")
-                else:
-                    # Other tasks unchanged
-                    valid_logits = task_logits[valid_indices]
-                    top2_preds = valid_logits.topk(2, dim=-1).indices
-
-                    total_correct_top1[task_idx] += (top2_preds[:, 0] == valid_task_labels).sum().item()
-                    total_correct_top2[task_idx] += (
-                        (top2_preds == valid_task_labels.unsqueeze(1)).sum(dim=-1) > 0
-                    ).sum().item()
-                    total_samples[task_idx] += valid_task_labels.size(0)
-
-                    all_true_labels[task_idx].extend(valid_task_labels.detach().cpu().tolist())
-                    all_pred_labels[task_idx].extend(top2_preds[:, 0].detach().cpu().tolist())
-
-            if not use_tqdm and i % 30 == 0:
-                print(f"{i}/{len(dataloader)} batches processed", end='\r')
-
-    top1_accuracy = [total_correct_top1[i] / max(1, total_samples[i]) for i in range(3)]
-    top2_accuracy = [total_correct_top2[i] / max(1, total_samples[i]) for i in range(3)]
-    onebin_accuracy = [0.0, 0.0, 0.0]
-    onebin_accuracy[0] = total_correct_1bin[0] / max(1, total_samples[0])
-
-    age_top1_acc_per_class = [safe_div(c, t) for c, t in zip(age_correct_top1_per_class, age_total_per_class)]
-    age_top2_acc_per_class = [safe_div(c, t) for c, t in zip(age_correct_top2_per_class, age_total_per_class)]
-    age_onebin_acc_per_class = [safe_div(c, t) for c, t in zip(age_correct_1bin_per_class, age_total_per_class)]
-
-    age_per_class_metrics = {
-        'classes': list(age5_classes),
-        'top1_accuracy': age_top1_acc_per_class,
-        'top2_accuracy': age_top2_acc_per_class,
-        'onebin_accuracy': age_onebin_acc_per_class,
-    }
-
-    return (
-        top1_accuracy,
-        top2_accuracy,
-        onebin_accuracy,
-        all_true_labels,
-        all_pred_labels,
-        age_per_class_metrics,
-    )
-
-def main(model_type, dataset_path, batch_size, output_path, use_tqdm, num_prompt, ckpt_dir, paligemma):
-    device = torch.device('cuda' if torch.cuda.is_available() else 'cpu')
-    os.makedirs(output_path, exist_ok=True)
-
-    model, image_processor, tokenizer, text_feats_path = load_model(
-        model_type=model_type,
-        num_prompt=num_prompt,
-        ckpt_dir=ckpt_dir,
-        device=device
-    )
-    model.to(device)
-
-    # Carica o ricostruisce le text-features (dalla cartella ckpt)
-    text_features = _load_text_features_if_any(model, tokenizer, text_feats_path, device)
-
-    # Se il modello usa internamente le text features, allegale
-    if hasattr(model, "text_features"):
-        model.text_features = text_features
-
-    print(f"Number of parameters : {count_parameters(model)}")
-
-    dataset = BaseDataset(
-        root=dataset_path,
-        transform=image_processor,
-        split="test",
-        verbose=False
-    )
-
-    dataloader = DataLoader(
-        dataset,
-        batch_size=batch_size,
-        shuffle=False,
-        num_workers=min(4, os.cpu_count() or 0)
-    )
-    if not paligemma:
-        top1_acc, top2_acc, onebin_acc, all_true_labels, all_pred_labels, age_metrics = validate(model, dataloader, device, use_tqdm)
-        # Age classes remain as defined in CLASSES[0]
-    else:
-        top1_acc, top2_acc, onebin_acc, all_true_labels, all_pred_labels, age_metrics = ValidatePaliGemma(model, dataloader, device, use_tqdm)
-        CLASSES[0] = age_metrics["classes"]
-
-    # Precision/Recall/F1 (macro) per task + per-class for Age
-    prf_task, prf_age_cls = compute_prf_metrics(all_true_labels, all_pred_labels, CLASSES)
-
-    print_accuracy_table(top1_acc, top2_acc, onebin_acc, output_path)
-    write_final_report(
-        output_path,
-        top1_acc,
-        top2_acc,
-        onebin_acc,
-        age_per_class_metrics=age_metrics,
-        prf_task=prf_task,
-        prf_age_per_class=prf_age_cls,
-    )
-
-    # Confusion matrices (stampa + salvataggio immagini)
-    confusion_mats = []
-    task_names = ["Age", "Gender", "Emotion"]
-    for task_idx in range(3):
-        # Ottieni le etichette uniche presenti nei dati veri e predetti
-        unique_labels = sorted(set(all_true_labels[task_idx] + all_pred_labels[task_idx]))
-
-        # Verifica se ci sono etichette presenti
-        if not unique_labels:
-            print(f"No labels present for Task {task_names[task_idx]}, skipping confusion matrix.")
-            confusion_mats.append(None)  # Aggiungi None per indicare che non c'è matrice
-            continue
-
-        # Costruisci la matrice di confusione solo con le etichette presenti
-        cm = confusion_matrix(all_true_labels[task_idx], all_pred_labels[task_idx], labels=unique_labels)
-        confusion_mats.append(cm)
-        print(f"\nConfusion Matrix for Task {task_names[task_idx]}:\n{cm}")
-
-    save_confusion_matrices_as_images(confusion_mats, CLASSES, os.path.join(output_path, "confusion_matrices"))
-
-    # Istogrammi degli errori per ciascun task
-    plot_error_distribution(all_true_labels[0], all_pred_labels[0], CLASSES[0], os.path.join(output_path, "age_error_distributions"))
-    plot_error_distribution(all_true_labels[1], all_pred_labels[1], CLASSES[1], os.path.join(output_path, "gender_error_distributions"))
-    plot_error_distribution(all_true_labels[2], all_pred_labels[2], CLASSES[2], os.path.join(output_path, "emotion_error_distributions"))
-
-def _process_single_dataset(model, image_processor, device, batch_size, dataset_path, output_path, use_tqdm, paligemma):
-    os.makedirs(output_path, exist_ok=True)
-
-    dataset = BaseDataset(
-        root=dataset_path,
-        transform=image_processor,
-        split="test",
-        verbose=False
-    )
-
-    dataloader = DataLoader(
-        dataset,
-        batch_size=batch_size,
-        shuffle=False,
-        num_workers=min(4, os.cpu_count() or 0)
-    )
-
-    if not paligemma:
-        top1_acc, top2_acc, onebin_acc, all_true_labels, all_pred_labels, age_metrics = validate(model, dataloader, device, use_tqdm)
-    else:
-        top1_acc, top2_acc, onebin_acc, all_true_labels, all_pred_labels, age_metrics = ValidatePaliGemma(model, dataloader, device, use_tqdm)
-        CLASSES[0] = age_metrics["classes"]
-
-    # Precision/Recall/F1 (macro) per task + per-class for Age
-    prf_task, prf_age_cls = compute_prf_metrics(all_true_labels, all_pred_labels, CLASSES)
-
-    print_accuracy_table(top1_acc, top2_acc, onebin_acc, output_path)
-    write_final_report(
-        output_path,
-        top1_acc,
-        top2_acc,
-        onebin_acc,
-        age_per_class_metrics=age_metrics,
-        prf_task=prf_task,
-        prf_age_per_class=prf_age_cls,
-    )
-
-    confusion_mats = []
-    task_names = ["Age", "Gender", "Emotion"]
-    for task_idx in range(3):
-        unique_labels = sorted(set(all_true_labels[task_idx] + all_pred_labels[task_idx]))
-        if not unique_labels:
-            print(f"No labels present for Task {task_names[task_idx]}, skipping confusion matrix.")
-            confusion_mats.append(None)
-            continue
-
-        cm = confusion_matrix(all_true_labels[task_idx], all_pred_labels[task_idx], labels=unique_labels)
-        confusion_mats.append(cm)
-        print(f"\nConfusion Matrix for Task {task_names[task_idx]}:\n{cm}")
-
-    save_confusion_matrices_as_images(confusion_mats, CLASSES, os.path.join(output_path, "confusion_matrices"))
-
-    plot_error_distribution(all_true_labels[0], all_pred_labels[0], CLASSES[0], os.path.join(output_path, "age_error_distributions"))
-    plot_error_distribution(all_true_labels[1], all_pred_labels[1], CLASSES[1], os.path.join(output_path, "gender_error_distributions"))
-    plot_error_distribution(all_true_labels[2], all_pred_labels[2], CLASSES[2], os.path.join(output_path, "emotion_error_distributions"))
-
-    # Return collected metrics so that multi-dataset entrypoint can build a summary
-    return top1_acc, top2_acc, onebin_acc
-
-def main_multi(model_type, dataset_paths, batch_size, output_base_path, use_tqdm, num_prompt, ckpt_dir, paligemma):
-    device = torch.device('cuda' if torch.cuda.is_available() else 'cpu')
-
-    # Load model once
-    model, image_processor, tokenizer, text_feats_path = load_model(
-        model_type=model_type,
-        num_prompt=num_prompt,
-        ckpt_dir=ckpt_dir,
-        device=device
-    )
-    model.to(device)
-
-    text_features = _load_text_features_if_any(model, tokenizer, text_feats_path, device)
-    if hasattr(model, "text_features"):
-        model.text_features = text_features
-
-    print(f"Number of parameters : {count_parameters(model)}")
-
-    base_out = output_base_path if output_base_path is not None else 'output'
-    os.makedirs(base_out, exist_ok=True)
-
-    valid_paths = []
-    for dp in dataset_paths:
-        if os.path.isdir(dp):
-            valid_paths.append(dp)
-        else:
-            print(f"Warning: dataset path '{dp}' does not exist. Skipping.")
-
-    if len(valid_paths) == 0:
-        raise RuntimeError("No valid dataset paths provided.")
-
-    # Collect per-dataset accuracies for summary (Age/Gender/Emotion)
-    dataset_names = []
-    age_top1_list, age_top2_list = [], []
-    gender_top1_list, gender_top2_list = [], []
-    emotion_top1_list, emotion_top2_list = [], []
-
-    for dp in valid_paths:
-        ds_name = os.path.basename(os.path.normpath(dp))
-        out_dir = os.path.join(output_base_path if output_base_path is not None else base_out, ds_name)
-        print(f"\n=== Running evaluation on dataset: {ds_name} ===")
-        top1_acc, top2_acc, _onebin_acc = _process_single_dataset(
-            model=model,
-            image_processor=image_processor,
-            device=device,
-            batch_size=batch_size,
-            dataset_path=dp,
-            output_path=out_dir,
-            use_tqdm=use_tqdm,
-            paligemma=paligemma,
-        )
-
-        # Store per-task accuracies (indices: 0=age,1=gender,2=emotion)
-        dataset_names.append(ds_name)
-        def _safe_get(lst, idx):
-            try:
-                return float(lst[idx])
-            except Exception:
-                return 0.0
-        age_top1_list.append(_safe_get(top1_acc, 0))
-        age_top2_list.append(_safe_get(top2_acc, 0))
-        gender_top1_list.append(_safe_get(top1_acc, 1))
-        gender_top2_list.append(_safe_get(top2_acc, 1))
-        emotion_top1_list.append(_safe_get(top1_acc, 2))
-        emotion_top2_list.append(_safe_get(top2_acc, 2))
-
-    # Build and save summary table across datasets
-    if dataset_names:
-        try:
-            from tabulate import tabulate
-        except Exception:
-            tabulate = None
-
-        headers = ["Metric"] + dataset_names
-        # Media computed only on Top-1 accuracy across tasks
-        avg_top1_per_dataset = [
-            (a + g + e) / 3.0 for a, g, e in zip(age_top1_list, gender_top1_list, emotion_top1_list)
-        ]
-        table = [
-            ["Top-1 (Age)"] + [f"{v:.4f}" for v in age_top1_list],
-            ["Top-1 (Gender)"] + [f"{v:.4f}" for v in gender_top1_list],
-            ["Top-1 (Emotion)"] + [f"{v:.4f}" for v in emotion_top1_list],
-            ["Top-2 (Age)"] + [f"{v:.4f}" for v in age_top2_list],
-            ["Top-2 (Gender)"] + [f"{v:.4f}" for v in gender_top2_list],
-            ["Top-2 (Emotion)"] + [f"{v:.4f}" for v in emotion_top2_list],
-            ["Media (Top-1 across tasks)"] + [f"{v:.4f}" for v in avg_top1_per_dataset],
-        ]
-
-        # Write a more complete final summary file
-        summary_txt_path = os.path.join(base_out, "summary_final.txt")
-        try:
-            if tabulate is not None:
-                table_str = tabulate(table, headers=headers, tablefmt="grid")
-            else:
-                # Fallback simple formatting
-                table_str = "\t".join(headers) + "\n" + "\n".join(["\t".join(row) for row in table])
-            with open(summary_txt_path, "w", encoding="utf-8") as f:
-                f.write(table_str)
-            # Backward compatibility: also write to summary_age.txt with same content
-            try:
-                with open(os.path.join(base_out, "summary_age.txt"), "w", encoding="utf-8") as f2:
-                    f2.write(table_str)
-            except Exception as e2:
-                print(f"Warning: failed to also write summary_age.txt: {e2}")
-            print(f"\nSaved summary table to: {summary_txt_path}")
-            if tabulate is not None:
-                print("\nSummary (Final across datasets):")
-                print(table_str)
-        except Exception as e:
-            print(f"Failed to write summary table to '{summary_txt_path}': {e}")
-
-def argparse_args():
-    parser = ArgumentParser()
-    parser.add_argument('--model_type', type=str, default='PECoreBase',
-                        choices=['PECoreBase', "Siglip2Base", "PECoreVPT", "Siglip2VPT",
-                                 "PECoreSoftCPT", "Siglip2SoftCPT", "PECoreVPT_single", "Siglip2VPT_single"],
-                        help='Type of model to use.')
-    # Single dataset (backward compatible)
-    parser.add_argument('--dataset_path', type=str, help='Path to a single dataset.')
-    # Multiple datasets in one run
-    parser.add_argument('--dataset_paths', type=str, nargs='+', help='Paths to multiple datasets.')
-    parser.add_argument('--batch_size', type=int, default=32, help='Batch size for DataLoader.')
-    # In multi-dataset mode, this acts as base if --output_base_path is not given
-    parser.add_argument('--output_path', type=str, default='output', help='Output path (single) or base path (multi).')
-    parser.add_argument('--output_base_path', type=str, help='Base output path when using --dataset_paths.')
-    parser.add_argument('--no_tqdm', action='store_true', help='Disable tqdm progress bar.')
-    parser.add_argument('--num_prompt', type=int, default=0, help='Number of prompt tokens to use (only for VPT models).')
-    parser.add_argument('--ckpt_dir', type=str, required=True, help='Path to the ckpt directory containing saved artifacts.')
-    parser.add_argument("--paligemma", action='store_true', help='Test using paligemma class')
-
-    args = parser.parse_args()
-    if not args.dataset_path and not args.dataset_paths:
-        parser.error('Please specify --dataset_path or --dataset_paths.')
-    return args
-
-if __name__ == "__main__":
-    args = argparse_args()
-    if args.dataset_paths:
-        main_multi(
-            model_type=args.model_type,
-            dataset_paths=args.dataset_paths,
-            batch_size=args.batch_size,
-            output_base_path=args.output_base_path or args.output_path,
-            use_tqdm=not args.no_tqdm,
-            num_prompt=args.num_prompt,
-            ckpt_dir=args.ckpt_dir,
-            paligemma=args.paligemma,
-        )
-    else:
-        main(
-            model_type=args.model_type,
-            dataset_path=args.dataset_path,
-            batch_size=args.batch_size,
-            output_path=args.output_path,
-            use_tqdm=not args.no_tqdm,
-            num_prompt=args.num_prompt,
-            ckpt_dir=args.ckpt_dir,
-            paligemma=args.paligemma
-        )
-=======
-import torch
-from torch.utils.data import DataLoader
-from torch.nn import functional as F
-from torchvision.transforms import transforms as T
-
-from transformers import AutoConfig
-from sklearn.metrics import ConfusionMatrixDisplay, confusion_matrix, precision_recall_fscore_support
-import seaborn as sns
-
-from argparse import ArgumentParser
-from tqdm import tqdm
-
-import numpy as np
-import os
-from matplotlib import pyplot as plt
-
-from core.vision_encoder.pe import CLIP
-from core.vision_encoder.config import *
-from core.vision_encoder.transforms import get_image_transform
-
-from dataset.dataset import BaseDataset
-
-from wrappers.PerceptionEncoder.pe import PECore, PECore_Vision
-# rimosso: from wrappers.SigLip2 import text   # evitato shadowing del nome "text"
-from wrappers.SigLip2.SigLip2Model import Siglip2Model, Siglip2Vision
-from wrappers.tokenizer import *
-
-from tabulate import tabulate
-
-CLASSES = [
-    ["0-2", "3-9", "10-19", "20-29", "30-39", "40-49", "50-59", "60-69", "70+"],
-    ["male", "female"],
-    ["surprise", "fear", "disgust", "happy", "sad", "angry", "neutral"]
-]
-
-def print_accuracy_table(top1_acc, top2_acc, onebin_acc, outputdir=None):
-    """
-    Stampa una tabella con l'accuracy per task (@1 e @2) e l'accuracy media sui 3 task.
-    """
-    avg_top1 = sum(top1_acc) / len(top1_acc)
-    avg_top2 = sum(top2_acc) / len(top2_acc)
-    tasks = ['age', "gender", "emotion"]
-
-    table_data = [
-        [f"Task {tasks[i]}", f"{top1_acc[i]:.4f}", f"{top2_acc[i]:.4f}", f"{onebin_acc[i]:.4f}" if i == 0 else "N/A"] for i in range(len(top1_acc))
-    ]
-    table_data.append(["Media", f"{avg_top1:.4f}", f"{avg_top2:.4f}", "N/A"])
-
-    headers = ["Task", "Top-1 Accuracy", "Top-2 Accuracy", "1-Bin Accuracy (Age)"]
-    table_str = tabulate(table_data, headers=headers, tablefmt="grid")
-    print(table_str)
-
-    if outputdir is not None:
-        with open(os.path.join(outputdir, "accuracy.txt"), 'w') as f:
-            f.write(table_str)
-
-    return table_str
-
-
-def compute_prf_metrics(all_true_labels, all_pred_labels, classes_per_task):
-    """Compute macro Precision/Recall/F1 per task and per-class PRF for Age.
-
-    Returns:
-      - prf_task: dict with keys 'precision', 'recall', 'f1' each a list len=3
-      - prf_age_per_class: dict with keys 'precision', 'recall', 'f1' as lists (len = n_age_classes)
-    """
-    prf_task = {"precision": [0.0, 0.0, 0.0], "recall": [0.0, 0.0, 0.0], "f1": [0.0, 0.0, 0.0]}
-    prf_age_per_class = None
-
-    for task_idx in range(3):
-        y_true = all_true_labels[task_idx]
-        y_pred = all_pred_labels[task_idx]
-        if y_true and y_pred:
-            n_cls = len(classes_per_task[task_idx])
-            labels = list(range(n_cls))
-            try:
-                p, r, f1, _ = precision_recall_fscore_support(
-                    y_true, y_pred, labels=labels, average='macro', zero_division=0
-                )
-                prf_task["precision"][task_idx] = float(p)
-                prf_task["recall"][task_idx] = float(r)
-                prf_task["f1"][task_idx] = float(f1)
-            except Exception:
-                pass
-
-            # For Age task (idx 0), also compute per-class PRF
-            if task_idx == 0:
-                try:
-                    p_c, r_c, f1_c, _ = precision_recall_fscore_support(
-                        y_true, y_pred, labels=labels, average=None, zero_division=0
-                    )
-                    prf_age_per_class = {
-                        'precision': [float(x) for x in p_c],
-                        'recall': [float(x) for x in r_c],
-                        'f1': [float(x) for x in f1_c],
-                    }
-                except Exception:
-                    prf_age_per_class = None
-        else:
-            # leave zeros if no samples
-            pass
-
-    return prf_task, prf_age_per_class
-
-
-def write_final_report(outputdir, top1_acc, top2_acc, onebin_acc, age_per_class_metrics=None,
-                       prf_task=None, prf_age_per_class=None):
-    """
-    Scrive un report finale come UN'UNICA TABELLA che contiene:
-    - Righe complessive per Task (Age/Gender/Emotion) con Top-1, Top-2 e 1-Bin (solo Age)
-    - Righe per ciascun age-bin con Top-1, Top-2 e 1-Bin
-    """
-    os.makedirs(outputdir, exist_ok=True)
-
-    rows = []
-    # Overall rows
-    tasks = ['age', 'gender', 'emotion']
-    for i in range(len(top1_acc)):
-        prec = recall = f1 = "N/A"
-        if prf_task is not None:
-            try:
-                prec = f"{float(prf_task['precision'][i]):.4f}"
-                recall = f"{float(prf_task['recall'][i]):.4f}"
-                f1 = f"{float(prf_task['f1'][i]):.4f}"
-            except Exception:
-                pass
-        rows.append([
-            f"Task {tasks[i]} (Overall)",
-            f"{top1_acc[i]:.4f}",
-            f"{top2_acc[i]:.4f}",
-            f"{onebin_acc[i]:.4f}" if i == 0 else "N/A",
-            prec,
-            recall,
-            f1,
-        ])
-    # Average row computed ONLY on Top-1 across tasks
-    avg_top1 = sum(top1_acc) / max(1, len(top1_acc))
-    rows.append(["Media (Top-1)", f"{avg_top1:.4f}", "N/A", "N/A", "N/A", "N/A", "N/A"])
-
-    # Per-age-bin rows (if available)
-    if age_per_class_metrics is not None and all(
-        k in age_per_class_metrics for k in ("classes", "top1_accuracy", "top2_accuracy", "onebin_accuracy")
-    ):
-        classes = age_per_class_metrics["classes"]
-        t1 = age_per_class_metrics["top1_accuracy"]
-        t2 = age_per_class_metrics["top2_accuracy"]
-        ob = age_per_class_metrics["onebin_accuracy"]
-        # Try to attach per-class P/R/F1 if available
-        p_cls = r_cls = f1_cls = None
-        if prf_age_per_class is not None and all(k in prf_age_per_class for k in ("precision", "recall", "f1")):
-            p_cls = prf_age_per_class["precision"]
-            r_cls = prf_age_per_class["recall"]
-            f1_cls = prf_age_per_class["f1"]
-        for i, cname in enumerate(classes):
-            pr = f"{p_cls[i]:.4f}" if p_cls is not None and i < len(p_cls) else "N/A"
-            rc = f"{r_cls[i]:.4f}" if r_cls is not None and i < len(r_cls) else "N/A"
-            f1v = f"{f1_cls[i]:.4f}" if f1_cls is not None and i < len(f1_cls) else "N/A"
-            rows.append([f"Age Bin: {cname}", f"{t1[i]:.4f}", f"{t2[i]:.4f}", f"{ob[i]:.4f}", pr, rc, f1v])
-
-    headers = ["Elemento", "Top-1", "Top-2", "1-Bin (Age)", "Precision", "Recall", "F1"]
-    table_str = tabulate(rows, headers=headers, tablefmt="grid")
-
-    with open(os.path.join(outputdir, "final_report.txt"), "w", encoding="utf-8") as f:
-        f.write(table_str)
-    print(f"\nFinal report written to {os.path.join(outputdir, 'final_report.txt')}")
-
-    
-
-def plot_error_distribution(all_true_labels, pred_labels, class_names, output_dir):
-    """
-    Crea e salva istogrammi per ogni classe vera, mostrando:
-    - Numero di predizioni corrette (bin in posizione della classe corretta).
-    - Numero di errori verso ogni altra classe (bin ordinati).
-    
-    Args:
-        all_true_labels (list): etichette vere.
-        pred_labels (list): etichette predette (Top-1).
-        class_names (list): nomi classi del task.
-        output_dir (str): directory dove salvare le immagini.
-    """
-    import matplotlib.pyplot as plt
-    import numpy as np
-    import os
-    from collections import Counter
-
-    os.makedirs(output_dir, exist_ok=True)
-    y_true = np.asarray(all_true_labels, dtype=int)
-    y_pred = np.asarray(pred_labels, dtype=int)
-    num_classes = len(class_names)
-
-    for target_class in range(num_classes):
-        mask = (y_true == target_class)
-        preds_for_class = y_pred[mask] if mask.any() else np.array([], dtype=int)
-        total_samples_for_class = len(preds_for_class)
-
-        if total_samples_for_class == 0:
-            print(f"Nessun campione per la classe {class_names[target_class]}, grafico non generato.")
-            continue
-
-        # Conta le predizioni: corretti ed errori
-        counts = np.bincount(preds_for_class, minlength=num_classes)
-        correct_count = counts[target_class]
-        error_counts = counts.copy()
-        error_counts[target_class] = 0  # Rimuovi i corretti dagli errori
-
-        # Prepara i dati per il grafico
-        labels = []
-        values = []
-        colors = []
-
-        # Inserisci "Corretto" nella posizione corretta
-        labels.insert(target_class, f"{class_names[target_class]}")
-        values.insert(target_class, correct_count)
-        colors.insert(target_class, "green")
-
-        # Inserisci gli errori nelle posizioni corrette
-        for i in range(num_classes):
-            if i != target_class:
-                labels.insert(i, f"{class_names[i]}")
-                values.insert(i, error_counts[i])
-                colors.insert(i, "red")
-
-        # Crea il grafico
-        plt.figure(figsize=(12, 6))
-        bars = plt.bar(labels, values, color=colors)
-
-        # Annotazioni sopra le barre
-        for bar, val in zip(bars, values):
-            plt.text(
-                bar.get_x() + bar.get_width() / 2,
-                bar.get_height() + max(1, int(0.01 * max(values))),
-                f"{int(val)}",
-                ha="center",
-                va="bottom",
-                fontsize=10,
-                fontweight="bold"
-            )
-
-        # Imposta la scala verticale
-        max_val = max(values) if values else 0
-        pad = max(1, int(0.05 * max_val)) if max_val > 0 else 1
-        plt.ylim(0, max_val + pad)
-
-        plt.title(f"Distribuzione per Classe Vera: {class_names[target_class]} (Totale campioni: {total_samples_for_class})")
-        plt.xlabel("Tipo di Predizione")
-        plt.ylabel("Numero di Campioni")
-        plt.xticks(rotation=45, ha="right")
-        plt.grid(axis="y", linestyle="--", alpha=0.7)
-        plt.tight_layout()
-
-        # Salva il grafico
-        file_path = os.path.join(output_dir, f"distribution_class_{target_class}_{class_names[target_class]}.png")
-        plt.savefig(file_path, dpi=150)
-        plt.close()
-        print(f"Saved distribution plot for class {class_names[target_class]} to {file_path}")
-
-def save_confusion_matrices_as_images(confusion_matrices, class_names_per_task, output_dir):
-    """
-    Salva le confusion matrix come heatmap con assi etichettati.
-
-    Args:
-        confusion_matrices (list[np.ndarray]): lista di CM per i 3 task (ordine: age, gender, emotion).
-        class_names_per_task (list[list[str]]): nomi classi per ciascun task.
-        output_dir (str): directory di output.
-    """
-    os.makedirs(output_dir, exist_ok=True)
-
-    for task_idx, cm in enumerate(confusion_matrices):
-        if cm is None:
-            continue
-        disp = ConfusionMatrixDisplay(confusion_matrix=cm, display_labels=class_names_per_task[task_idx])
-        fig, ax = plt.subplots(figsize=(8, 6))
-        disp.plot(ax=ax, cmap='viridis', xticks_rotation=45)
-        title_map = ["Age", "Gender", "Emotion"]
-        plt.title(f"Confusion Matrix - {title_map[task_idx]}")
-        plt.xlabel("Predicted Labels")
-        plt.ylabel("True Labels")
-        file_path = os.path.join(output_dir, f"confusion_matrix_{title_map[task_idx].lower()}.png")
-        plt.tight_layout()
-        plt.savefig(file_path, dpi=150)
-        plt.close()
-        print(f"Confusion Matrix for {title_map[task_idx]} saved to {file_path}")
-
-def count_parameters(model):
-    return sum(p.numel() for p in model.parameters())
-
-def _discover_in_ckpt_dir(ckpt_dir: str):
-    """
-    From a single ckpt directory, discover useful artifacts:
-    - vision checkpoint (prefer vision_ckpt.pt in ckpt_dir, else parent dir)
-    - list of VPT token files (vpt_token*.pt) in ckpt_dir (sorted by name)
-    - text features file (text_features*.pt) in ckpt_dir (pick a sensible one)
-    """
-    ckpt_dir = os.path.abspath(ckpt_dir)
-    parent_dir = os.path.dirname(ckpt_dir)
-
-    # Vision checkpoint
-    vision_ckpt = None
-    candidates = [
-        os.path.join(ckpt_dir, "vision_ckpt.pt"),
-        os.path.join(parent_dir, "vision_ckpt.pt"),
-        os.path.join(parent_dir, "full_training_model.pt"),  # acceptable by our loaders
-    ]
-    for p in candidates:
-        if os.path.isfile(p):
-            vision_ckpt = p
-            break
-
-    # VPT tokens inside ckpt dir (only best-accuracy)
-    vpt_tokens = []
-    if os.path.isdir(ckpt_dir):
-        for fn in sorted(os.listdir(ckpt_dir)):
-            if fn.startswith("vpt_token") and fn.endswith(".pt") and "bacc" in fn:
-                vpt_tokens.append(os.path.join(ckpt_dir, fn))
-
-    # Text features inside ckpt dir
-    text_feats = None
-    # Prefer only best-accuracy text features
-    bacc_path = os.path.join(ckpt_dir, "text_features_bacc.pt")
-    if os.path.isfile(bacc_path):
-        text_feats = bacc_path
-
-    return vision_ckpt, vpt_tokens, text_feats
-
-
-def _load_text_features_if_any(model, tokenizer, text_ckpt_path, device):
-    """Load text features if a checkpoint is provided; otherwise compute on-the-fly when possible."""
-    text_features = None
-    if text_ckpt_path is not None and os.path.isfile(text_ckpt_path):
-        try:
-            obj = torch.load(text_ckpt_path, map_location=device)
-            if isinstance(obj, dict) and "text_features" in obj:
-                text_features = obj["text_features"]
-            elif torch.is_tensor(obj):
-                text_features = obj
-            else:
-                print(f"Warning: unknown text feature format in '{text_ckpt_path}', computing on-the-fly.")
-        except Exception as e:
-            print(f"Warning: failed to load text features from '{text_ckpt_path}': {e}")
-
-    if text_features is None:
-        if hasattr(model, "text_model"):
-            print("Building text features on-the-fly...")
-            exit(0)
-        else:
-            raise RuntimeError("No text features provided and model has no text_model to build them.")
-
-    return text_features
-
-
-def load_model(model_type, num_prompt, ckpt_dir, device):
-    # Discover artifacts from ckpt_dir
-    vision_ckpt, vpt_tokens, text_feats_path = _discover_in_ckpt_dir(ckpt_dir)
-    
-    if model_type == 'PECoreBase':
-        model = PECore_Vision(
-            vision_cfg=PE_VISION_CONFIG["PE-Core-B16-224"],
-            num_prompt=num_prompt
-        )
-        model.load_baseline(vision_ckpt, device)
-        return model, get_image_transform(224), PETokenizer(32), text_feats_path
-
-    elif model_type == 'Siglip2Base':
-        model = Siglip2Vision(
-            AutoConfig.from_pretrained("google/siglip2-base-patch16-224", cache_dir="./hf_models"),
-            num_prompt=num_prompt
-        )
-        model.load_baseline(vision_ckpt, device)
-        image_transforms = T.Compose([
-            T.Resize((224, 224)),
-            T.ToTensor(),
-            T.Normalize([0.5, 0.5, 0.5], [0.5, 0.5, 0.5])
-        ])
-        return model, image_transforms, SigLip2Tokenizer(64), text_feats_path
-
-    elif model_type == 'PECoreVPT':
-        model = PECore_Vision(
-            vision_cfg=PE_VISION_CONFIG["PE-Core-B16-224"],
-            num_prompt=num_prompt
-        )
-        model.load_baseline(vision_ckpt, device)
-        # Load first available VPT token, if present
-        if vpt_tokens:
-            try:
-                model.load_VPT_token(vpt_tokens[0], device)
-            except Exception as e:
-                print(f"Warning: failed to load VPT token '{vpt_tokens[0]}': {e}")
-        return model, get_image_transform(224), PETokenizer(32), text_feats_path
-
-    elif model_type == 'PECoreSoftCPT':
-        model = PECore_Vision(
-            vision_cfg=PE_VISION_CONFIG["PE-Core-B16-224"],
-            num_prompt=0
-        )
-        model.load_baseline(vision_ckpt, device)
-        return model, get_image_transform(224), PETokenizer(32), text_feats_path
-
-    elif model_type == 'PECoreVPT_single':
-        model = PECore_Vision(
-            vision_cfg=PE_VISION_CONFIG["PE-Core-B16-224"],
-            num_prompt=num_prompt
-        )
-        model.load_baseline(vision_ckpt, device)
-        # Load up to 3 tokens if available
-        for idx, tok in enumerate(vpt_tokens[:3]):
-            try:
-                model.load_VPT_token(tok, device)
-            except Exception as e:
-                print(f"Warning: failed to load VPT token '{tok}': {e}")
-        return model, get_image_transform(224), PETokenizer(32), text_feats_path
-
-    elif model_type == 'Siglip2VPT':
-        model = Siglip2Vision(
-            AutoConfig.from_pretrained("google/siglip2-base-patch16-224", cache_dir="./hf_models"),
-            num_prompt=num_prompt
-        )
-        model.load_baseline(vision_ckpt, device)
-        if vpt_tokens:
-            try:
-                model.load_VPT_token(vpt_tokens[0], device)
-            except Exception as e:
-                print(f"Warning: failed to load VPT token '{vpt_tokens[0]}': {e}")
-        image_transforms = T.Compose([
-            T.Resize((224, 224)),
-            T.ToTensor(),
-            T.Normalize([0.5, 0.5, 0.5], [0.5, 0.5, 0.5])
-        ])
-        return model, image_transforms, SigLip2Tokenizer(64), text_feats_path
-
-    elif model_type == 'Siglip2VPT_single':
-        model = Siglip2Vision(
-            AutoConfig.from_pretrained("google/siglip2-base-patch16-224", cache_dir="./hf_models"),
-            num_prompt=num_prompt
-        )
-        model.load_baseline(vision_ckpt, device)
-        for tok in vpt_tokens[:3]:
-            try:
-                model.load_VPT_token(tok, device)
-            except Exception as e:
-                print(f"Warning: failed to load VPT token '{tok}': {e}")
-        image_transforms = T.Compose([
-            T.Resize((224, 224)),
-            T.ToTensor(),
-            T.Normalize([0.5, 0.5, 0.5], [0.5, 0.5, 0.5])
-        ])
-        return model, image_transforms, SigLip2Tokenizer(64), text_feats_path
-
-    elif model_type == 'Siglip2SoftCPT':
-        model = Siglip2Vision(
-            AutoConfig.from_pretrained("google/siglip2-base-patch16-224", cache_dir="./hf_models"),
-            num_prompt=0
-        )
-        model.load_baseline(vision_ckpt, device)
-        image_transforms = T.Compose([
-            T.Resize((224, 224)),
-            T.ToTensor(),
-            T.Normalize([0.5, 0.5, 0.5], [0.5, 0.5, 0.5])
-        ])
-        return model, image_transforms, SigLip2Tokenizer(64), text_feats_path
-
-    else:
-        raise NotImplementedError(f"Model type {model_type} not implemented.")
-
-def get_image_features(model, image, normalize=True):
-    if hasattr(model, "get_image_features"):
-        return model.get_image_features(image=image, normalize=normalize)
-    else:
-        raise NotImplementedError("The model does not have a get_image_features method.")
-
-def compute_logit(image_features, text_features, model):
-    scale_logit = 1.0
-    scale_bias = 0.0
-    if hasattr(model, "logit_scale"):
-        scale_logit = model.logit_scale.exp()
-    if hasattr(model, "logit_bias"):
-        scale_bias = model.logit_bias
-    return scale_logit * (image_features @ text_features.t()) + scale_bias
-
-def validate(model, dataloader, device, use_tqdm):
-    model.eval()
-    total_correct_top1 = [0, 0, 0]
-    total_correct_top2 = [0, 0, 0]
-    total_correct_1bin = [0, 0, 0]  # Nuova metrica
-    total_samples = [0, 0, 0]
-
-    all_true_labels = [[] for _ in range(3)]
-    all_pred_labels = [[] for _ in range(3)]
-
-    # Age per-class metrics (9-bin space)
-    age_num_classes = None
-    age_total_per_class = None
-    age_correct_top1_per_class = None
-    age_correct_top2_per_class = None
-    age_correct_1bin_per_class = None
-
-    iterator = tqdm(dataloader) if use_tqdm else dataloader
-    with torch.no_grad():
-        for i, (images, labels) in enumerate(iterator):
-            images = images.to(device)
-            labels = labels.to(device)
-
-            logits = model.forward(images)  # atteso: list/tuple di 3 tensori [B, C_task]
-
-            for task_idx, task_logits in enumerate(logits):
-                task_labels = labels[:, task_idx]
-                top2_preds = task_logits.topk(2, dim=-1).indices
-
-                valid_indices = task_labels != -1
-                valid_task_labels = task_labels[valid_indices]
-                valid_top2_preds = top2_preds[valid_indices]
-
-                total_correct_top1[task_idx] += (valid_top2_preds[:, 0] == valid_task_labels).sum().item()
-                total_correct_top2[task_idx] += ((valid_top2_preds == valid_task_labels.unsqueeze(1)).sum(dim=-1) > 0).sum().item()
-                total_samples[task_idx] += valid_task_labels.size(0)
-
-                all_true_labels[task_idx].extend(valid_task_labels.cpu().tolist())
-                all_pred_labels[task_idx].extend(valid_top2_preds[:, 0].cpu().tolist())
-
-                # Calcolo 1-bin accuracy e per-class metrics per il task "age"
-                if task_idx == 0:
-                    # Initialize per-class containers lazily
-                    if age_num_classes is None:
-                        age_num_classes = task_logits.size(1)
-                        age_total_per_class = [0] * age_num_classes
-                        age_correct_top1_per_class = [0] * age_num_classes
-                        age_correct_top2_per_class = [0] * age_num_classes
-                        age_correct_1bin_per_class = [0] * age_num_classes
-
-                    vt_cpu = valid_task_labels.detach().cpu()
-                    vp_cpu = valid_top2_preds.detach().cpu()
-                    for j in range(vt_cpu.size(0)):
-                        t = int(vt_cpu[j].item())
-                        p1 = int(vp_cpu[j, 0].item())
-                        p2 = int(vp_cpu[j, 1].item())
-                        age_total_per_class[t] += 1
-                        if p1 == t:
-                            age_correct_top1_per_class[t] += 1
-                        if p1 == t or p2 == t:
-                            age_correct_top2_per_class[t] += 1
-                        if abs(p1 - t) <= 1:
-                            age_correct_1bin_per_class[t] += 1
-                        if abs(p1 - t) <= 1:
-                            total_correct_1bin[task_idx] += 1
-
-            if not use_tqdm and i % 30 == 0:
-                print(f"{i}/{len(dataloader)} batches processed", end='\r')
-
-    top1_accuracy = [total_correct_top1[i] / max(1, total_samples[i]) for i in range(3)]
-    top2_accuracy = [total_correct_top2[i] / max(1, total_samples[i]) for i in range(3)]
-    onebin_accuracy = [0.0] * 3  # Inizializza con zeri
-    onebin_accuracy[0] = total_correct_1bin[0] / max(1, total_samples[0])  # Calcola solo per age
-
-    # Build age per-class metrics dict (9-bin space)
-    def _safe_div(num, den):
-        return float(num) / float(den) if den and den > 0 else 0.0
-
-    if age_num_classes is None:
-        # No valid age labels encountered; fallback to current CLASSES[0]
-        age_classes = list(CLASSES[0])
-        n = len(age_classes)
-        age_top1_acc_per_class = [0.0] * n
-        age_top2_acc_per_class = [0.0] * n
-        age_onebin_acc_per_class = [0.0] * n
-    else:
-        age_classes = list(CLASSES[0])[:age_num_classes]
-        age_top1_acc_per_class = [_safe_div(c, t) for c, t in zip(age_correct_top1_per_class, age_total_per_class)]
-        age_top2_acc_per_class = [_safe_div(c, t) for c, t in zip(age_correct_top2_per_class, age_total_per_class)]
-        age_onebin_acc_per_class = [_safe_div(c, t) for c, t in zip(age_correct_1bin_per_class, age_total_per_class)]
-
-    age_per_class_metrics = {
-        'classes': age_classes,
-        'top1_accuracy': age_top1_acc_per_class,
-        'top2_accuracy': age_top2_acc_per_class,
-        'onebin_accuracy': age_onebin_acc_per_class,
-    }
-
-    return top1_accuracy, top2_accuracy, onebin_accuracy, all_true_labels, all_pred_labels, age_per_class_metrics
-
-
-def ValidatePaliGemma(model, dataloader, device, use_tqdm, age5_classes=None):
-    """
-    Computes validation metrics with age mapped from 9 bins
-    ["0-2","3-9","10-19","20-29","30-39","40-49","50-59","60-69","70+"]
-    into 5 bins ["0-9","10-19","20-39","40-59","60+"] and evaluates on the 5-bin space.
-
-    Returns:
-      - top1_accuracy: list[float] len=3 (per task)
-      - top2_accuracy: list[float] len=3 (per task)
-      - onebin_accuracy: list[float] len=3 (per task; only age is computed)
-      - all_true_labels: list[list[int]] len=3 (age mapped to 5-bin indices)
-      - all_pred_labels: list[list[int]] len=3 (top-1 preds; age in 5-bin indices)
-      - age_per_class_metrics: {
-            'classes': list[str] (5),
-            'top1_accuracy': list[float] (5),
-            'top2_accuracy': list[float] (5),
-            'onebin_accuracy': list[float] (5)
-        }
-    """
-    import torch
-    from tqdm import tqdm
-
-    if age5_classes is None:
-        age5_classes = ["0-9", "10-19", "20-39", "40-59", "60+"]
-    n_age5 = len(age5_classes)
-
-    # Mapping: 9->5 (index-based)
-    # 0:"0-2", 1:"3-9"           -> 0:"0-9"
-    # 2:"10-19"                  -> 1:"10-19"
-    # 3:"20-29", 4:"30-39"       -> 2:"20-39"
-    # 5:"40-49", 6:"50-59"       -> 3:"40-59"
-    # 7:"60-69", 8:"70+"         -> 4:"60+"
-    age9_to_age5 = [0, 0, 1, 2, 2, 3, 3, 4, 4]
-    age9_groups = [
-        [0, 1],  # -> 0 "0-9"
-        [2],     # -> 1 "10-19"
-        [3, 4],  # -> 2 "20-39"
-        [5, 6],  # -> 3 "40-59"
-        [7, 8],  # -> 4 "60+"
-    ]
-
-    def safe_div(num, den):
-        return float(num) / float(den) if den > 0 else 0.0
-
-    model.eval()
-    total_correct_top1 = [0, 0, 0]
-    total_correct_top2 = [0, 0, 0]
-    total_correct_1bin = [0, 0, 0]  # only meaningful for age
-    total_samples = [0, 0, 0]
-
-    # Per-class age counters in 5-bin space
-    age_total_per_class = [0] * n_age5
-    age_correct_top1_per_class = [0] * n_age5
-    age_correct_top2_per_class = [0] * n_age5
-    age_correct_1bin_per_class = [0] * n_age5
-
-    all_true_labels = [[] for _ in range(3)]
-    all_pred_labels = [[] for _ in range(3)]
-
-    iterator = tqdm(dataloader) if use_tqdm else dataloader
-    with torch.no_grad():
-        for i, (images, labels) in enumerate(iterator):
-            images = images.to(device)
-            labels = labels.to(device)
-
-            logits = model.forward(images)  # list/tuple of 3 tensors [B, C_task]
-
-            for task_idx, task_logits in enumerate(logits):
-                task_labels = labels[:, task_idx]
-                valid_indices = task_labels != -1
-                if valid_indices.sum().item() == 0:
-                    continue
-
-                valid_task_labels = task_labels[valid_indices]
-
-                if task_idx == 0:
-                    # Age task: handle 9->5 mapping if needed
-                    C_age = task_logits.size(1)
-                    if C_age == 9:
-                        # Aggregate logits into 5 bins using log-sum-exp
-                        grouped_logits = []
-                        for grp in age9_groups:
-                            grouped_logits.append(torch.logsumexp(task_logits[:, grp], dim=1))
-                        age5_logits = torch.stack(grouped_logits, dim=1)  # [B, 5]
-
-                        valid_age5_logits = age5_logits[valid_indices]  # [b_valid, 5]
-                        top2_preds = valid_age5_logits.topk(2, dim=-1).indices  # 5-bin indices
-
-                        # Map true labels (9->5)
-                        map_tensor = torch.tensor(age9_to_age5, device=valid_task_labels.device, dtype=torch.long)
-                        mapped_true = map_tensor[valid_task_labels]  # [b_valid], values in 0..4
-
-                        # Metrics in 5-bin space
-                        total_correct_top1[task_idx] += (top2_preds[:, 0] == mapped_true).sum().item()
-                        total_correct_top2[task_idx] += (
-                            (top2_preds == mapped_true.unsqueeze(1)).sum(dim=-1) > 0
-                        ).sum().item()
-                        total_samples[task_idx] += mapped_true.size(0)
-
-                        # 1-bin overall (within ±1 bin on top-1)
-                        total_correct_1bin[task_idx] += (torch.abs(top2_preds[:, 0] - mapped_true) <= 1).sum().item()
-
-                        # Track labels/preds (mapped)
-                        all_true_labels[task_idx].extend(mapped_true.detach().cpu().tolist())
-                        all_pred_labels[task_idx].extend(top2_preds[:, 0].detach().cpu().tolist())
-
-                        # Per-class accumulators
-                        mt_cpu = mapped_true.detach().cpu()
-                        tp_cpu = top2_preds.detach().cpu()
-                        for j in range(mt_cpu.size(0)):
-                            t = int(mt_cpu[j].item())
-                            age_total_per_class[t] += 1
-                            p1 = int(tp_cpu[j, 0].item())
-                            p2 = int(tp_cpu[j, 1].item())
-                            if p1 == t:
-                                age_correct_top1_per_class[t] += 1
-                            if p1 == t or p2 == t:
-                                age_correct_top2_per_class[t] += 1
-                            if abs(p1 - t) <= 1:
-                                age_correct_1bin_per_class[t] += 1
-
-                    elif C_age == n_age5:
-                        # Already 5-bin model; compute directly
-                        valid_logits = task_logits[valid_indices]
-                        top2_preds = valid_logits.topk(2, dim=-1).indices
-                        mapped_true = valid_task_labels  # already 0..4
-
-                        total_correct_top1[task_idx] += (top2_preds[:, 0] == mapped_true).sum().item()
-                        total_correct_top2[task_idx] += (
-                            (top2_preds == mapped_true.unsqueeze(1)).sum(dim=-1) > 0
-                        ).sum().item()
-                        total_samples[task_idx] += mapped_true.size(0)
-                        total_correct_1bin[task_idx] += (torch.abs(top2_preds[:, 0] - mapped_true) <= 1).sum().item()
-
-                        all_true_labels[task_idx].extend(mapped_true.detach().cpu().tolist())
-                        all_pred_labels[task_idx].extend(top2_preds[:, 0].detach().cpu().tolist())
-
-                        mt_cpu = mapped_true.detach().cpu()
-                        tp_cpu = top2_preds.detach().cpu()
-                        for j in range(mt_cpu.size(0)):
-                            t = int(mt_cpu[j].item())
-                            age_total_per_class[t] += 1
-                            p1 = int(tp_cpu[j, 0].item())
-                            p2 = int(tp_cpu[j, 1].item())
-                            if p1 == t:
-                                age_correct_top1_per_class[t] += 1
-                            if p1 == t or p2 == t:
-                                age_correct_top2_per_class[t] += 1
-                            if abs(p1 - t) <= 1:
-                                age_correct_1bin_per_class[t] += 1
-                    else:
-                        raise ValueError(f"Unexpected number of age classes: {C_age}. Expected 9 or {n_age5}.")
-                else:
-                    # Other tasks unchanged
-                    valid_logits = task_logits[valid_indices]
-                    top2_preds = valid_logits.topk(2, dim=-1).indices
-
-                    total_correct_top1[task_idx] += (top2_preds[:, 0] == valid_task_labels).sum().item()
-                    total_correct_top2[task_idx] += (
-                        (top2_preds == valid_task_labels.unsqueeze(1)).sum(dim=-1) > 0
-                    ).sum().item()
-                    total_samples[task_idx] += valid_task_labels.size(0)
-
-                    all_true_labels[task_idx].extend(valid_task_labels.detach().cpu().tolist())
-                    all_pred_labels[task_idx].extend(top2_preds[:, 0].detach().cpu().tolist())
-
-            if not use_tqdm and i % 30 == 0:
-                print(f"{i}/{len(dataloader)} batches processed", end='\r')
-
-    top1_accuracy = [total_correct_top1[i] / max(1, total_samples[i]) for i in range(3)]
-    top2_accuracy = [total_correct_top2[i] / max(1, total_samples[i]) for i in range(3)]
-    onebin_accuracy = [0.0, 0.0, 0.0]
-    onebin_accuracy[0] = total_correct_1bin[0] / max(1, total_samples[0])
-
-    age_top1_acc_per_class = [safe_div(c, t) for c, t in zip(age_correct_top1_per_class, age_total_per_class)]
-    age_top2_acc_per_class = [safe_div(c, t) for c, t in zip(age_correct_top2_per_class, age_total_per_class)]
-    age_onebin_acc_per_class = [safe_div(c, t) for c, t in zip(age_correct_1bin_per_class, age_total_per_class)]
-
-    age_per_class_metrics = {
-        'classes': list(age5_classes),
-        'top1_accuracy': age_top1_acc_per_class,
-        'top2_accuracy': age_top2_acc_per_class,
-        'onebin_accuracy': age_onebin_acc_per_class,
-    }
-
-    return (
-        top1_accuracy,
-        top2_accuracy,
-        onebin_accuracy,
-        all_true_labels,
-        all_pred_labels,
-        age_per_class_metrics,
-    )
-
-def main(model_type, dataset_path, batch_size, output_path, use_tqdm, num_prompt, ckpt_dir, paligemma):
-    device = torch.device('cuda' if torch.cuda.is_available() else 'cpu')
-    os.makedirs(output_path, exist_ok=True)
-
-    model, image_processor, tokenizer, text_feats_path = load_model(
-        model_type=model_type,
-        num_prompt=num_prompt,
-        ckpt_dir=ckpt_dir,
-        device=device
-    )
-    model.to(device)
-
-    # Carica o ricostruisce le text-features (dalla cartella ckpt)
-    text_features = _load_text_features_if_any(model, tokenizer, text_feats_path, device)
-
-    # Se il modello usa internamente le text features, allegale
-    if hasattr(model, "text_features"):
-        model.text_features = text_features
-
-    print(f"Number of parameters : {count_parameters(model)}")
-
-    dataset = BaseDataset(
-        root=dataset_path,
-        transform=image_processor,
-        split="test",
-        verbose=False
-    )
-
-    dataloader = DataLoader(
-        dataset,
-        batch_size=batch_size,
-        shuffle=False,
-        num_workers=min(4, os.cpu_count() or 0)
-    )
-    if not paligemma:
-        top1_acc, top2_acc, onebin_acc, all_true_labels, all_pred_labels, age_metrics = validate(model, dataloader, device, use_tqdm)
-        # Age classes remain as defined in CLASSES[0]
-    else:
-        top1_acc, top2_acc, onebin_acc, all_true_labels, all_pred_labels, age_metrics = ValidatePaliGemma(model, dataloader, device, use_tqdm)
-        CLASSES[0] = age_metrics["classes"]
-
-    # Precision/Recall/F1 (macro) per task + per-class for Age
-    prf_task, prf_age_cls = compute_prf_metrics(all_true_labels, all_pred_labels, CLASSES)
-
-    print_accuracy_table(top1_acc, top2_acc, onebin_acc, output_path)
-    write_final_report(
-        output_path,
-        top1_acc,
-        top2_acc,
-        onebin_acc,
-        age_per_class_metrics=age_metrics,
-        prf_task=prf_task,
-        prf_age_per_class=prf_age_cls,
-    )
-
-    # Confusion matrices (stampa + salvataggio immagini)
-    confusion_mats = []
-    task_names = ["Age", "Gender", "Emotion"]
-    for task_idx in range(3):
-        # Ottieni le etichette uniche presenti nei dati veri e predetti
-        unique_labels = sorted(set(all_true_labels[task_idx] + all_pred_labels[task_idx]))
-
-        # Verifica se ci sono etichette presenti
-        if not unique_labels:
-            print(f"No labels present for Task {task_names[task_idx]}, skipping confusion matrix.")
-            confusion_mats.append(None)  # Aggiungi None per indicare che non c'è matrice
-            continue
-
-        # Costruisci la matrice di confusione solo con le etichette presenti
-        cm = confusion_matrix(all_true_labels[task_idx], all_pred_labels[task_idx], labels=unique_labels)
-        confusion_mats.append(cm)
-        print(f"\nConfusion Matrix for Task {task_names[task_idx]}:\n{cm}")
-
-    save_confusion_matrices_as_images(confusion_mats, CLASSES, os.path.join(output_path, "confusion_matrices"))
-
-    # Istogrammi degli errori per ciascun task
-    plot_error_distribution(all_true_labels[0], all_pred_labels[0], CLASSES[0], os.path.join(output_path, "age_error_distributions"))
-    plot_error_distribution(all_true_labels[1], all_pred_labels[1], CLASSES[1], os.path.join(output_path, "gender_error_distributions"))
-    plot_error_distribution(all_true_labels[2], all_pred_labels[2], CLASSES[2], os.path.join(output_path, "emotion_error_distributions"))
-
-def _process_single_dataset(model, image_processor, device, batch_size, dataset_path, output_path, use_tqdm, paligemma):
-    os.makedirs(output_path, exist_ok=True)
-
-    dataset = BaseDataset(
-        root=dataset_path,
-        transform=image_processor,
-        split="test",
-        verbose=False
-    )
-
-    dataloader = DataLoader(
-        dataset,
-        batch_size=batch_size,
-        shuffle=False,
-        num_workers=min(4, os.cpu_count() or 0)
-    )
-
-    if not paligemma:
-        top1_acc, top2_acc, onebin_acc, all_true_labels, all_pred_labels, age_metrics = validate(model, dataloader, device, use_tqdm)
-    else:
-        top1_acc, top2_acc, onebin_acc, all_true_labels, all_pred_labels, age_metrics = ValidatePaliGemma(model, dataloader, device, use_tqdm)
-        CLASSES[0] = age_metrics["classes"]
-
-    # Precision/Recall/F1 (macro) per task + per-class for Age
-    prf_task, prf_age_cls = compute_prf_metrics(all_true_labels, all_pred_labels, CLASSES)
-
-    print_accuracy_table(top1_acc, top2_acc, onebin_acc, output_path)
-    write_final_report(
-        output_path,
-        top1_acc,
-        top2_acc,
-        onebin_acc,
-        age_per_class_metrics=age_metrics,
-        prf_task=prf_task,
-        prf_age_per_class=prf_age_cls,
-    )
-
-    confusion_mats = []
-    task_names = ["Age", "Gender", "Emotion"]
-    for task_idx in range(3):
-        unique_labels = sorted(set(all_true_labels[task_idx] + all_pred_labels[task_idx]))
-        if not unique_labels:
-            print(f"No labels present for Task {task_names[task_idx]}, skipping confusion matrix.")
-            confusion_mats.append(None)
-            continue
-
-        cm = confusion_matrix(all_true_labels[task_idx], all_pred_labels[task_idx], labels=unique_labels)
-        confusion_mats.append(cm)
-        print(f"\nConfusion Matrix for Task {task_names[task_idx]}:\n{cm}")
-
-    save_confusion_matrices_as_images(confusion_mats, CLASSES, os.path.join(output_path, "confusion_matrices"))
-
-    plot_error_distribution(all_true_labels[0], all_pred_labels[0], CLASSES[0], os.path.join(output_path, "age_error_distributions"))
-    plot_error_distribution(all_true_labels[1], all_pred_labels[1], CLASSES[1], os.path.join(output_path, "gender_error_distributions"))
-    plot_error_distribution(all_true_labels[2], all_pred_labels[2], CLASSES[2], os.path.join(output_path, "emotion_error_distributions"))
-
-    # Return collected metrics so that multi-dataset entrypoint can build a summary
-    return top1_acc, top2_acc, onebin_acc
-
-def main_multi(model_type, dataset_paths, batch_size, output_base_path, use_tqdm, num_prompt, ckpt_dir, paligemma):
-    device = torch.device('cuda' if torch.cuda.is_available() else 'cpu')
-
-    # Load model once
-    model, image_processor, tokenizer, text_feats_path = load_model(
-        model_type=model_type,
-        num_prompt=num_prompt,
-        ckpt_dir=ckpt_dir,
-        device=device
-    )
-    model.to(device)
-
-    text_features = _load_text_features_if_any(model, tokenizer, text_feats_path, device)
-    if hasattr(model, "text_features"):
-        model.text_features = text_features
-
-    print(f"Number of parameters : {count_parameters(model)}")
-
-    base_out = output_base_path if output_base_path is not None else 'output'
-    os.makedirs(base_out, exist_ok=True)
-
-    valid_paths = []
-    for dp in dataset_paths:
-        if os.path.isdir(dp):
-            valid_paths.append(dp)
-        else:
-            print(f"Warning: dataset path '{dp}' does not exist. Skipping.")
-
-    if len(valid_paths) == 0:
-        raise RuntimeError("No valid dataset paths provided.")
-
-    # Collect per-dataset accuracies for summary (Age/Gender/Emotion)
-    dataset_names = []
-    age_top1_list, age_top2_list = [], []
-    gender_top1_list, gender_top2_list = [], []
-    emotion_top1_list, emotion_top2_list = [], []
-
-    for dp in valid_paths:
-        ds_name = os.path.basename(os.path.normpath(dp))
-        out_dir = os.path.join(output_base_path if output_base_path is not None else base_out, ds_name)
-        print(f"\n=== Running evaluation on dataset: {ds_name} ===")
-        top1_acc, top2_acc, _onebin_acc = _process_single_dataset(
-            model=model,
-            image_processor=image_processor,
-            device=device,
-            batch_size=batch_size,
-            dataset_path=dp,
-            output_path=out_dir,
-            use_tqdm=use_tqdm,
-            paligemma=paligemma,
-        )
-
-        # Store per-task accuracies (indices: 0=age,1=gender,2=emotion)
-        dataset_names.append(ds_name)
-        def _safe_get(lst, idx):
-            try:
-                return float(lst[idx])
-            except Exception:
-                return 0.0
-        age_top1_list.append(_safe_get(top1_acc, 0))
-        age_top2_list.append(_safe_get(top2_acc, 0))
-        gender_top1_list.append(_safe_get(top1_acc, 1))
-        gender_top2_list.append(_safe_get(top2_acc, 1))
-        emotion_top1_list.append(_safe_get(top1_acc, 2))
-        emotion_top2_list.append(_safe_get(top2_acc, 2))
-
-    # Build and save summary table across datasets
-    if dataset_names:
-        try:
-            from tabulate import tabulate
-        except Exception:
-            tabulate = None
-
-        headers = ["Metric"] + dataset_names
-        # Media computed only on Top-1 accuracy across tasks
-        avg_top1_per_dataset = [
-            (a + g + e) / 3.0 for a, g, e in zip(age_top1_list, gender_top1_list, emotion_top1_list)
-        ]
-        table = [
-            ["Top-1 (Age)"] + [f"{v:.4f}" for v in age_top1_list],
-            ["Top-1 (Gender)"] + [f"{v:.4f}" for v in gender_top1_list],
-            ["Top-1 (Emotion)"] + [f"{v:.4f}" for v in emotion_top1_list],
-            ["Top-2 (Age)"] + [f"{v:.4f}" for v in age_top2_list],
-            ["Top-2 (Gender)"] + [f"{v:.4f}" for v in gender_top2_list],
-            ["Top-2 (Emotion)"] + [f"{v:.4f}" for v in emotion_top2_list],
-            ["Media (Top-1 across tasks)"] + [f"{v:.4f}" for v in avg_top1_per_dataset],
-        ]
-
-        # Write a more complete final summary file
-        summary_txt_path = os.path.join(base_out, "summary_final.txt")
-        try:
-            if tabulate is not None:
-                table_str = tabulate(table, headers=headers, tablefmt="grid")
-            else:
-                # Fallback simple formatting
-                table_str = "\t".join(headers) + "\n" + "\n".join(["\t".join(row) for row in table])
-            with open(summary_txt_path, "w", encoding="utf-8") as f:
-                f.write(table_str)
-            # Backward compatibility: also write to summary_age.txt with same content
-            try:
-                with open(os.path.join(base_out, "summary_age.txt"), "w", encoding="utf-8") as f2:
-                    f2.write(table_str)
-            except Exception as e2:
-                print(f"Warning: failed to also write summary_age.txt: {e2}")
-            print(f"\nSaved summary table to: {summary_txt_path}")
-            if tabulate is not None:
-                print("\nSummary (Final across datasets):")
-                print(table_str)
-        except Exception as e:
-            print(f"Failed to write summary table to '{summary_txt_path}': {e}")
-
-def argparse_args():
-    parser = ArgumentParser()
-    parser.add_argument('--model_type', type=str, default='PECoreBase',
-                        choices=['PECoreBase', "Siglip2Base", "PECoreVPT", "Siglip2VPT",
-                                 "PECoreSoftCPT", "Siglip2SoftCPT", "PECoreVPT_single", "Siglip2VPT_single"],
-                        help='Type of model to use.')
-    # Single dataset (backward compatible)
-    parser.add_argument('--dataset_path', type=str, help='Path to a single dataset.')
-    # Multiple datasets in one run
-    parser.add_argument('--dataset_paths', type=str, nargs='+', help='Paths to multiple datasets.')
-    parser.add_argument('--batch_size', type=int, default=32, help='Batch size for DataLoader.')
-    # In multi-dataset mode, this acts as base if --output_base_path is not given
-    parser.add_argument('--output_path', type=str, default='output', help='Output path (single) or base path (multi).')
-    parser.add_argument('--output_base_path', type=str, help='Base output path when using --dataset_paths.')
-    parser.add_argument('--no_tqdm', action='store_true', help='Disable tqdm progress bar.')
-    parser.add_argument('--num_prompt', type=int, default=0, help='Number of prompt tokens to use (only for VPT models).')
-    parser.add_argument('--ckpt_dir', type=str, required=True, help='Path to the ckpt directory containing saved artifacts.')
-    parser.add_argument("--paligemma", action='store_true', help='Test using paligemma class')
-
-    args = parser.parse_args()
-    if not args.dataset_path and not args.dataset_paths:
-        parser.error('Please specify --dataset_path or --dataset_paths.')
-    return args
-
-if __name__ == "__main__":
-    args = argparse_args()
-    if args.dataset_paths:
-        main_multi(
-            model_type=args.model_type,
-            dataset_paths=args.dataset_paths,
-            batch_size=args.batch_size,
-            output_base_path=args.output_base_path or args.output_path,
-            use_tqdm=not args.no_tqdm,
-            num_prompt=args.num_prompt,
-            ckpt_dir=args.ckpt_dir,
-            paligemma=args.paligemma,
-        )
-    else:
-        main(
-            model_type=args.model_type,
-            dataset_path=args.dataset_path,
-            batch_size=args.batch_size,
-            output_path=args.output_path,
-            use_tqdm=not args.no_tqdm,
-            num_prompt=args.num_prompt,
-            ckpt_dir=args.ckpt_dir,
-            paligemma=args.paligemma
-        )
->>>>>>> ead52af9
+import torch
+from torch.utils.data import DataLoader
+from torch.nn import functional as F
+from torchvision.transforms import transforms as T
+
+from transformers import AutoConfig
+from sklearn.metrics import ConfusionMatrixDisplay, confusion_matrix, precision_recall_fscore_support
+from sklearn.metrics import ConfusionMatrixDisplay, confusion_matrix, precision_recall_fscore_support
+import seaborn as sns
+
+from argparse import ArgumentParser
+from tqdm import tqdm
+
+import numpy as np
+import os
+from matplotlib import pyplot as plt
+
+from core.vision_encoder.pe import CLIP
+from core.vision_encoder.config import *
+from core.vision_encoder.transforms import get_image_transform
+
+from dataset.dataset import BaseDataset
+
+from wrappers.PerceptionEncoder.pe import PECore, PECore_Vision
+# rimosso: from wrappers.SigLip2 import text   # evitato shadowing del nome "text"
+from wrappers.SigLip2.SigLip2Model import Siglip2Model, Siglip2Vision
+from wrappers.tokenizer import *
+
+from tabulate import tabulate
+
+CLASSES = [
+    ["0-2", "3-9", "10-19", "20-29", "30-39", "40-49", "50-59", "60-69", "70+"],
+    ["male", "female"],
+    ["surprise", "fear", "disgust", "happy", "sad", "angry", "neutral"]
+]
+
+def print_accuracy_table(top1_acc, top2_acc, onebin_acc, outputdir=None):
+    """
+    Stampa una tabella con l'accuracy per task (@1 e @2) e l'accuracy media sui 3 task.
+    """
+    avg_top1 = sum(top1_acc) / len(top1_acc)
+    avg_top2 = sum(top2_acc) / len(top2_acc)
+    tasks = ['age', "gender", "emotion"]
+
+    table_data = [
+        [f"Task {tasks[i]}", f"{top1_acc[i]:.4f}", f"{top2_acc[i]:.4f}", f"{onebin_acc[i]:.4f}" if i == 0 else "N/A"] for i in range(len(top1_acc))
+    ]
+    table_data.append(["Media", f"{avg_top1:.4f}", f"{avg_top2:.4f}", "N/A"])
+
+    headers = ["Task", "Top-1 Accuracy", "Top-2 Accuracy", "1-Bin Accuracy (Age)"]
+    table_str = tabulate(table_data, headers=headers, tablefmt="grid")
+    print(table_str)
+    table_str = tabulate(table_data, headers=headers, tablefmt="grid")
+    print(table_str)
+
+    if outputdir is not None:
+        with open(os.path.join(outputdir, "accuracy.txt"), 'w') as f:
+            f.write(table_str)
+
+    return table_str
+
+
+def compute_prf_metrics(all_true_labels, all_pred_labels, classes_per_task):
+    """Compute macro Precision/Recall/F1 per task and per-class PRF for Age.
+
+    Returns:
+      - prf_task: dict with keys 'precision', 'recall', 'f1' each a list len=3
+      - prf_age_per_class: dict with keys 'precision', 'recall', 'f1' as lists (len = n_age_classes)
+    """
+    prf_task = {"precision": [0.0, 0.0, 0.0], "recall": [0.0, 0.0, 0.0], "f1": [0.0, 0.0, 0.0]}
+    prf_age_per_class = None
+
+    for task_idx in range(3):
+        y_true = all_true_labels[task_idx]
+        y_pred = all_pred_labels[task_idx]
+        if y_true and y_pred:
+            n_cls = len(classes_per_task[task_idx])
+            labels = list(range(n_cls))
+            try:
+                p, r, f1, _ = precision_recall_fscore_support(
+                    y_true, y_pred, labels=labels, average='macro', zero_division=0
+                )
+                prf_task["precision"][task_idx] = float(p)
+                prf_task["recall"][task_idx] = float(r)
+                prf_task["f1"][task_idx] = float(f1)
+            except Exception:
+                pass
+
+            # For Age task (idx 0), also compute per-class PRF
+            if task_idx == 0:
+                try:
+                    p_c, r_c, f1_c, _ = precision_recall_fscore_support(
+                        y_true, y_pred, labels=labels, average=None, zero_division=0
+                    )
+                    prf_age_per_class = {
+                        'precision': [float(x) for x in p_c],
+                        'recall': [float(x) for x in r_c],
+                        'f1': [float(x) for x in f1_c],
+                    }
+                except Exception:
+                    prf_age_per_class = None
+        else:
+            # leave zeros if no samples
+            pass
+
+    return prf_task, prf_age_per_class
+
+
+def write_final_report(outputdir, top1_acc, top2_acc, onebin_acc, age_per_class_metrics=None,
+                       prf_task=None, prf_age_per_class=None):
+    """
+    Scrive un report finale come UN'UNICA TABELLA che contiene:
+    - Righe complessive per Task (Age/Gender/Emotion) con Top-1, Top-2 e 1-Bin (solo Age)
+    - Righe per ciascun age-bin con Top-1, Top-2 e 1-Bin
+    """
+    os.makedirs(outputdir, exist_ok=True)
+
+    rows = []
+    # Overall rows
+    tasks = ['age', 'gender', 'emotion']
+    for i in range(len(top1_acc)):
+        prec = recall = f1 = "N/A"
+        if prf_task is not None:
+            try:
+                prec = f"{float(prf_task['precision'][i]):.4f}"
+                recall = f"{float(prf_task['recall'][i]):.4f}"
+                f1 = f"{float(prf_task['f1'][i]):.4f}"
+            except Exception:
+                pass
+        rows.append([
+            f"Task {tasks[i]} (Overall)",
+            f"{top1_acc[i]:.4f}",
+            f"{top2_acc[i]:.4f}",
+            f"{onebin_acc[i]:.4f}" if i == 0 else "N/A",
+            prec,
+            recall,
+            f1,
+        ])
+    # Average row computed ONLY on Top-1 across tasks
+    avg_top1 = sum(top1_acc) / max(1, len(top1_acc))
+    rows.append(["Media (Top-1)", f"{avg_top1:.4f}", "N/A", "N/A", "N/A", "N/A", "N/A"])
+
+    # Per-age-bin rows (if available)
+    if age_per_class_metrics is not None and all(
+        k in age_per_class_metrics for k in ("classes", "top1_accuracy", "top2_accuracy", "onebin_accuracy")
+    ):
+        classes = age_per_class_metrics["classes"]
+        t1 = age_per_class_metrics["top1_accuracy"]
+        t2 = age_per_class_metrics["top2_accuracy"]
+        ob = age_per_class_metrics["onebin_accuracy"]
+        # Try to attach per-class P/R/F1 if available
+        p_cls = r_cls = f1_cls = None
+        if prf_age_per_class is not None and all(k in prf_age_per_class for k in ("precision", "recall", "f1")):
+            p_cls = prf_age_per_class["precision"]
+            r_cls = prf_age_per_class["recall"]
+            f1_cls = prf_age_per_class["f1"]
+        for i, cname in enumerate(classes):
+            pr = f"{p_cls[i]:.4f}" if p_cls is not None and i < len(p_cls) else "N/A"
+            rc = f"{r_cls[i]:.4f}" if r_cls is not None and i < len(r_cls) else "N/A"
+            f1v = f"{f1_cls[i]:.4f}" if f1_cls is not None and i < len(f1_cls) else "N/A"
+            rows.append([f"Age Bin: {cname}", f"{t1[i]:.4f}", f"{t2[i]:.4f}", f"{ob[i]:.4f}", pr, rc, f1v])
+
+    headers = ["Elemento", "Top-1", "Top-2", "1-Bin (Age)", "Precision", "Recall", "F1"]
+    table_str = tabulate(rows, headers=headers, tablefmt="grid")
+
+    with open(os.path.join(outputdir, "final_report.txt"), "w", encoding="utf-8") as f:
+        f.write(table_str)
+    print(f"\nFinal report written to {os.path.join(outputdir, 'final_report.txt')}")
+            f.write(table_str)
+
+    return table_str
+
+
+def compute_prf_metrics(all_true_labels, all_pred_labels, classes_per_task):
+    """Compute macro Precision/Recall/F1 per task and per-class PRF for Age.
+
+    Returns:
+      - prf_task: dict with keys 'precision', 'recall', 'f1' each a list len=3
+      - prf_age_per_class: dict with keys 'precision', 'recall', 'f1' as lists (len = n_age_classes)
+    """
+    prf_task = {"precision": [0.0, 0.0, 0.0], "recall": [0.0, 0.0, 0.0], "f1": [0.0, 0.0, 0.0]}
+    prf_age_per_class = None
+
+    for task_idx in range(3):
+        y_true = all_true_labels[task_idx]
+        y_pred = all_pred_labels[task_idx]
+        if y_true and y_pred:
+            n_cls = len(classes_per_task[task_idx])
+            labels = list(range(n_cls))
+            try:
+                p, r, f1, _ = precision_recall_fscore_support(
+                    y_true, y_pred, labels=labels, average='macro', zero_division=0
+                )
+                prf_task["precision"][task_idx] = float(p)
+                prf_task["recall"][task_idx] = float(r)
+                prf_task["f1"][task_idx] = float(f1)
+            except Exception:
+                pass
+
+            # For Age task (idx 0), also compute per-class PRF
+            if task_idx == 0:
+                try:
+                    p_c, r_c, f1_c, _ = precision_recall_fscore_support(
+                        y_true, y_pred, labels=labels, average=None, zero_division=0
+                    )
+                    prf_age_per_class = {
+                        'precision': [float(x) for x in p_c],
+                        'recall': [float(x) for x in r_c],
+                        'f1': [float(x) for x in f1_c],
+                    }
+                except Exception:
+                    prf_age_per_class = None
+        else:
+            # leave zeros if no samples
+            pass
+
+    return prf_task, prf_age_per_class
+
+
+def write_final_report(outputdir, top1_acc, top2_acc, onebin_acc, age_per_class_metrics=None,
+                       prf_task=None, prf_age_per_class=None):
+    """
+    Scrive un report finale come UN'UNICA TABELLA che contiene:
+    - Righe complessive per Task (Age/Gender/Emotion) con Top-1, Top-2 e 1-Bin (solo Age)
+    - Righe per ciascun age-bin con Top-1, Top-2 e 1-Bin
+    """
+    os.makedirs(outputdir, exist_ok=True)
+
+    rows = []
+    # Overall rows
+    tasks = ['age', 'gender', 'emotion']
+    for i in range(len(top1_acc)):
+        prec = recall = f1 = "N/A"
+        if prf_task is not None:
+            try:
+                prec = f"{float(prf_task['precision'][i]):.4f}"
+                recall = f"{float(prf_task['recall'][i]):.4f}"
+                f1 = f"{float(prf_task['f1'][i]):.4f}"
+            except Exception:
+                pass
+        rows.append([
+            f"Task {tasks[i]} (Overall)",
+            f"{top1_acc[i]:.4f}",
+            f"{top2_acc[i]:.4f}",
+            f"{onebin_acc[i]:.4f}" if i == 0 else "N/A",
+            prec,
+            recall,
+            f1,
+        ])
+    # Average row computed ONLY on Top-1 across tasks
+    avg_top1 = sum(top1_acc) / max(1, len(top1_acc))
+    rows.append(["Media (Top-1)", f"{avg_top1:.4f}", "N/A", "N/A", "N/A", "N/A", "N/A"])
+
+    # Per-age-bin rows (if available)
+    if age_per_class_metrics is not None and all(
+        k in age_per_class_metrics for k in ("classes", "top1_accuracy", "top2_accuracy", "onebin_accuracy")
+    ):
+        classes = age_per_class_metrics["classes"]
+        t1 = age_per_class_metrics["top1_accuracy"]
+        t2 = age_per_class_metrics["top2_accuracy"]
+        ob = age_per_class_metrics["onebin_accuracy"]
+        # Try to attach per-class P/R/F1 if available
+        p_cls = r_cls = f1_cls = None
+        if prf_age_per_class is not None and all(k in prf_age_per_class for k in ("precision", "recall", "f1")):
+            p_cls = prf_age_per_class["precision"]
+            r_cls = prf_age_per_class["recall"]
+            f1_cls = prf_age_per_class["f1"]
+        for i, cname in enumerate(classes):
+            pr = f"{p_cls[i]:.4f}" if p_cls is not None and i < len(p_cls) else "N/A"
+            rc = f"{r_cls[i]:.4f}" if r_cls is not None and i < len(r_cls) else "N/A"
+            f1v = f"{f1_cls[i]:.4f}" if f1_cls is not None and i < len(f1_cls) else "N/A"
+            rows.append([f"Age Bin: {cname}", f"{t1[i]:.4f}", f"{t2[i]:.4f}", f"{ob[i]:.4f}", pr, rc, f1v])
+
+    headers = ["Elemento", "Top-1", "Top-2", "1-Bin (Age)", "Precision", "Recall", "F1"]
+    table_str = tabulate(rows, headers=headers, tablefmt="grid")
+
+    with open(os.path.join(outputdir, "final_report.txt"), "w", encoding="utf-8") as f:
+        f.write(table_str)
+    print(f"\nFinal report written to {os.path.join(outputdir, 'final_report.txt')}")
+
+    
+
+def plot_error_distribution(all_true_labels, pred_labels, class_names, output_dir):
+    """
+    Crea e salva istogrammi per ogni classe vera, mostrando:
+    - Numero di predizioni corrette (bin in posizione della classe corretta).
+    - Numero di errori verso ogni altra classe (bin ordinati).
+    
+    Args:
+        all_true_labels (list): etichette vere.
+        pred_labels (list): etichette predette (Top-1).
+        class_names (list): nomi classi del task.
+        output_dir (str): directory dove salvare le immagini.
+    """
+    import matplotlib.pyplot as plt
+    import numpy as np
+    import os
+    from collections import Counter
+
+    os.makedirs(output_dir, exist_ok=True)
+    y_true = np.asarray(all_true_labels, dtype=int)
+    y_pred = np.asarray(pred_labels, dtype=int)
+    num_classes = len(class_names)
+
+    for target_class in range(num_classes):
+        mask = (y_true == target_class)
+        preds_for_class = y_pred[mask] if mask.any() else np.array([], dtype=int)
+        total_samples_for_class = len(preds_for_class)
+
+        if total_samples_for_class == 0:
+            print(f"Nessun campione per la classe {class_names[target_class]}, grafico non generato.")
+            continue
+
+        # Conta le predizioni: corretti ed errori
+        counts = np.bincount(preds_for_class, minlength=num_classes)
+        correct_count = counts[target_class]
+        error_counts = counts.copy()
+        error_counts[target_class] = 0  # Rimuovi i corretti dagli errori
+
+        # Prepara i dati per il grafico
+        labels = []
+        values = []
+        colors = []
+
+        # Inserisci "Corretto" nella posizione corretta
+        labels.insert(target_class, f"{class_names[target_class]}")
+        values.insert(target_class, correct_count)
+        colors.insert(target_class, "green")
+
+        # Inserisci gli errori nelle posizioni corrette
+        for i in range(num_classes):
+            if i != target_class:
+                labels.insert(i, f"{class_names[i]}")
+                values.insert(i, error_counts[i])
+                colors.insert(i, "red")
+
+        # Crea il grafico
+        plt.figure(figsize=(12, 6))
+        bars = plt.bar(labels, values, color=colors)
+
+        # Annotazioni sopra le barre
+        for bar, val in zip(bars, values):
+            plt.text(
+                bar.get_x() + bar.get_width() / 2,
+                bar.get_height() + max(1, int(0.01 * max(values))),
+                f"{int(val)}",
+                ha="center",
+                va="bottom",
+                fontsize=10,
+                fontweight="bold"
+            )
+
+        # Imposta la scala verticale
+        max_val = max(values) if values else 0
+        pad = max(1, int(0.05 * max_val)) if max_val > 0 else 1
+        plt.ylim(0, max_val + pad)
+
+        plt.title(f"Distribuzione per Classe Vera: {class_names[target_class]} (Totale campioni: {total_samples_for_class})")
+        plt.xlabel("Tipo di Predizione")
+        plt.ylabel("Numero di Campioni")
+        plt.xticks(rotation=45, ha="right")
+        plt.grid(axis="y", linestyle="--", alpha=0.7)
+        plt.tight_layout()
+
+        # Salva il grafico
+        file_path = os.path.join(output_dir, f"distribution_class_{target_class}_{class_names[target_class]}.png")
+        plt.savefig(file_path, dpi=150)
+        plt.close()
+        print(f"Saved distribution plot for class {class_names[target_class]} to {file_path}")
+
+def save_confusion_matrices_as_images(confusion_matrices, class_names_per_task, output_dir):
+    """
+    Salva le confusion matrix come heatmap con assi etichettati.
+
+    Args:
+        confusion_matrices (list[np.ndarray]): lista di CM per i 3 task (ordine: age, gender, emotion).
+        class_names_per_task (list[list[str]]): nomi classi per ciascun task.
+        output_dir (str): directory di output.
+    """
+    os.makedirs(output_dir, exist_ok=True)
+
+    for task_idx, cm in enumerate(confusion_matrices):
+        if cm is None:
+            continue
+        disp = ConfusionMatrixDisplay(confusion_matrix=cm, display_labels=class_names_per_task[task_idx])
+        fig, ax = plt.subplots(figsize=(8, 6))
+        disp.plot(ax=ax, cmap='viridis', xticks_rotation=45)
+        title_map = ["Age", "Gender", "Emotion"]
+        plt.title(f"Confusion Matrix - {title_map[task_idx]}")
+        plt.xlabel("Predicted Labels")
+        plt.ylabel("True Labels")
+        file_path = os.path.join(output_dir, f"confusion_matrix_{title_map[task_idx].lower()}.png")
+        plt.tight_layout()
+        plt.savefig(file_path, dpi=150)
+        plt.close()
+        print(f"Confusion Matrix for {title_map[task_idx]} saved to {file_path}")
+
+def count_parameters(model):
+    return sum(p.numel() for p in model.parameters())
+
+def _discover_in_ckpt_dir(ckpt_dir: str):
+    """
+    From a single ckpt directory, discover useful artifacts:
+    - vision checkpoint (prefer vision_ckpt.pt in ckpt_dir, else parent dir)
+    - list of VPT token files (vpt_token*.pt) in ckpt_dir (sorted by name)
+    - text features file (text_features*.pt) in ckpt_dir (pick a sensible one)
+    """
+    ckpt_dir = os.path.abspath(ckpt_dir)
+    parent_dir = os.path.dirname(ckpt_dir)
+
+    # Vision checkpoint
+    vision_ckpt = None
+    candidates = [
+        os.path.join(ckpt_dir, "vision_ckpt.pt"),
+        os.path.join(parent_dir, "vision_ckpt.pt"),
+        os.path.join(parent_dir, "full_training_model.pt"),  # acceptable by our loaders
+    ]
+    for p in candidates:
+        if os.path.isfile(p):
+            vision_ckpt = p
+            break
+
+    # VPT tokens inside ckpt dir (only best-accuracy)
+    vpt_tokens = []
+    if os.path.isdir(ckpt_dir):
+        for fn in sorted(os.listdir(ckpt_dir)):
+            if fn.startswith("vpt_token") and fn.endswith(".pt") and "bacc" in fn:
+                vpt_tokens.append(os.path.join(ckpt_dir, fn))
+
+    # Text features inside ckpt dir
+    text_feats = None
+    # Prefer only best-accuracy text features
+    #bacc_path = os.path.join(ckpt_dir, "text_features_bacc.pt")
+    bacc_path = os.path.join(ckpt_dir, "text_features_bval.pt")
+    if not os.path.exists(bacc_path):
+        bacc_path = os.path.join(ckpt_dir, "text_features.pt")
+    if os.path.isfile(bacc_path):
+        text_feats = bacc_path
+
+    return vision_ckpt, vpt_tokens, text_feats
+
+
+def _load_text_features_if_any(model, tokenizer, text_ckpt_path, device):
+    """Load text features if a checkpoint is provided; otherwise compute on-the-fly when possible."""
+    text_features = None
+    if text_ckpt_path is not None and os.path.isfile(text_ckpt_path):
+        try:
+            obj = torch.load(text_ckpt_path, map_location=device)
+            if isinstance(obj, dict) and "text_features" in obj:
+                text_features = obj["text_features"]
+            elif torch.is_tensor(obj):
+                text_features = obj
+            else:
+                print(f"Warning: unknown text feature format in '{text_ckpt_path}', computing on-the-fly.")
+        except Exception as e:
+            print(f"Warning: failed to load text features from '{text_ckpt_path}': {e}")
+
+    if text_features is None:
+        if hasattr(model, "text_model"):
+            print("Building text features on-the-fly...")
+            exit(0)
+            exit(0)
+        else:
+            raise RuntimeError("No text features provided and model has no text_model to build them.")
+
+    return text_features
+
+
+def load_model(model_type, num_prompt, ckpt_dir, device):
+    # Discover artifacts from ckpt_dir
+    vision_ckpt, vpt_tokens, text_feats_path = _discover_in_ckpt_dir(ckpt_dir)
+    
+    if model_type == 'PECoreBase':
+        model = PECore_Vision(
+            vision_cfg=PE_VISION_CONFIG["PE-Core-B16-224"],
+            num_prompt=num_prompt
+        )
+        model.load_baseline(vision_ckpt, device)
+        return model, get_image_transform(224), PETokenizer(32), text_feats_path
+
+    elif model_type == 'Siglip2Base':
+        model = Siglip2Vision(
+            AutoConfig.from_pretrained("google/siglip2-base-patch16-224", cache_dir="./hf_models"),
+            num_prompt=num_prompt
+        )
+        model.load_baseline(vision_ckpt, device)
+        image_transforms = T.Compose([
+            T.Resize((224, 224)),
+            T.ToTensor(),
+            T.Normalize([0.5, 0.5, 0.5], [0.5, 0.5, 0.5])
+        ])
+        return model, image_transforms, SigLip2Tokenizer(64), text_feats_path
+
+    elif model_type == 'PECoreVPT':
+        model = PECore_Vision(
+            vision_cfg=PE_VISION_CONFIG["PE-Core-B16-224"],
+            num_prompt=num_prompt
+        )
+        model.load_baseline(vision_ckpt, device)
+        # Load first available VPT token, if present
+        if vpt_tokens:
+            try:
+                model.load_VPT_token(vpt_tokens[0], device)
+            except Exception as e:
+                print(f"Warning: failed to load VPT token '{vpt_tokens[0]}': {e}")
+        return model, get_image_transform(224), PETokenizer(32), text_feats_path
+
+    elif model_type == 'PECoreSoftCPT':
+        model = PECore_Vision(
+            vision_cfg=PE_VISION_CONFIG["PE-Core-B16-224"],
+            num_prompt=0
+        )
+        model.load_baseline(vision_ckpt, device)
+        return model, get_image_transform(224), PETokenizer(32), text_feats_path
+
+    elif model_type == 'PECoreVPT_single':
+        model = PECore_Vision(
+            vision_cfg=PE_VISION_CONFIG["PE-Core-B16-224"],
+            num_prompt=num_prompt
+        )
+        model.load_baseline(vision_ckpt, device)
+        # Load up to 3 tokens if available
+        for idx, tok in enumerate(vpt_tokens[:3]):
+            try:
+                model.load_VPT_token(tok, device)
+            except Exception as e:
+                print(f"Warning: failed to load VPT token '{tok}': {e}")
+        return model, get_image_transform(224), PETokenizer(32), text_feats_path
+
+    elif model_type == 'Siglip2VPT':
+        model = Siglip2Vision(
+            AutoConfig.from_pretrained("google/siglip2-base-patch16-224", cache_dir="./hf_models"),
+            num_prompt=num_prompt
+        )
+        model.load_baseline(vision_ckpt, device)
+        if vpt_tokens:
+            try:
+                print(vpt_tokens)
+                model.load_VPT_token(vpt_tokens[0], device)
+            except Exception as e:
+                print(f"Warning: failed to load VPT token '{vpt_tokens[0]}': {e}")
+        image_transforms = T.Compose([
+            T.Resize((224, 224)),
+            T.ToTensor(),
+            T.Normalize([0.5, 0.5, 0.5], [0.5, 0.5, 0.5])
+        ])
+        return model, image_transforms, SigLip2Tokenizer(64), text_feats_path
+
+    elif model_type == 'Siglip2VPT_single':
+        model = Siglip2Vision(
+            AutoConfig.from_pretrained("google/siglip2-base-patch16-224", cache_dir="./hf_models"),
+            num_prompt=num_prompt
+        )
+        model.load_baseline(vision_ckpt, device)
+        for tok in vpt_tokens[:3]:
+            try:
+                model.load_VPT_token(tok, device)
+            except Exception as e:
+                print(f"Warning: failed to load VPT token '{tok}': {e}")
+        image_transforms = T.Compose([
+            T.Resize((224, 224)),
+            T.ToTensor(),
+            T.Normalize([0.5, 0.5, 0.5], [0.5, 0.5, 0.5])
+        ])
+        return model, image_transforms, SigLip2Tokenizer(64), text_feats_path
+
+    elif model_type == 'Siglip2SoftCPT':
+        model = Siglip2Vision(
+            AutoConfig.from_pretrained("google/siglip2-base-patch16-224", cache_dir="./hf_models"),
+            num_prompt=0
+        )
+        model.load_baseline(vision_ckpt, device)
+        image_transforms = T.Compose([
+            T.Resize((224, 224)),
+            T.ToTensor(),
+            T.Normalize([0.5, 0.5, 0.5], [0.5, 0.5, 0.5])
+        ])
+        return model, image_transforms, SigLip2Tokenizer(64), text_feats_path
+
+    else:
+        raise NotImplementedError(f"Model type {model_type} not implemented.")
+
+def get_image_features(model, image, normalize=True):
+    if hasattr(model, "get_image_features"):
+        return model.get_image_features(image=image, normalize=normalize)
+    else:
+        raise NotImplementedError("The model does not have a get_image_features method.")
+
+def compute_logit(image_features, text_features, model):
+    scale_logit = 1.0
+    scale_bias = 0.0
+    if hasattr(model, "logit_scale"):
+        scale_logit = model.logit_scale.exp()
+    if hasattr(model, "logit_bias"):
+        scale_bias = model.logit_bias
+    return scale_logit * (image_features @ text_features.t()) + scale_bias
+
+def validate(model, dataloader, device, use_tqdm):
+    model.eval()
+    total_correct_top1 = [0, 0, 0]
+    total_correct_top2 = [0, 0, 0]
+    total_correct_1bin = [0, 0, 0]  # Nuova metrica
+    total_samples = [0, 0, 0]
+
+    all_true_labels = [[] for _ in range(3)]
+    all_pred_labels = [[] for _ in range(3)]
+
+    # Age per-class metrics (9-bin space)
+    age_num_classes = None
+    age_total_per_class = None
+    age_correct_top1_per_class = None
+    age_correct_top2_per_class = None
+    age_correct_1bin_per_class = None
+
+    # Age per-class metrics (9-bin space)
+    age_num_classes = None
+    age_total_per_class = None
+    age_correct_top1_per_class = None
+    age_correct_top2_per_class = None
+    age_correct_1bin_per_class = None
+
+    iterator = tqdm(dataloader) if use_tqdm else dataloader
+    with torch.no_grad():
+        for i, (images, labels) in enumerate(iterator):
+            images = images.to(device)
+            labels = labels.to(device)
+
+            logits = model.forward(images)  # atteso: list/tuple di 3 tensori [B, C_task]
+
+            for task_idx, task_logits in enumerate(logits):
+                task_labels = labels[:, task_idx]
+                top2_preds = task_logits.topk(2, dim=-1).indices
+
+                valid_indices = task_labels != -1
+                valid_task_labels = task_labels[valid_indices]
+                valid_top2_preds = top2_preds[valid_indices]
+
+                total_correct_top1[task_idx] += (valid_top2_preds[:, 0] == valid_task_labels).sum().item()
+                total_correct_top2[task_idx] += ((valid_top2_preds == valid_task_labels.unsqueeze(1)).sum(dim=-1) > 0).sum().item()
+                total_samples[task_idx] += valid_task_labels.size(0)
+
+                all_true_labels[task_idx].extend(valid_task_labels.cpu().tolist())
+                all_pred_labels[task_idx].extend(valid_top2_preds[:, 0].cpu().tolist())
+
+                # Calcolo 1-bin accuracy e per-class metrics per il task "age"
+                # Calcolo 1-bin accuracy e per-class metrics per il task "age"
+                if task_idx == 0:
+                    # Initialize per-class containers lazily
+                    if age_num_classes is None:
+                        age_num_classes = task_logits.size(1)
+                        age_total_per_class = [0] * age_num_classes
+                        age_correct_top1_per_class = [0] * age_num_classes
+                        age_correct_top2_per_class = [0] * age_num_classes
+                        age_correct_1bin_per_class = [0] * age_num_classes
+
+                    vt_cpu = valid_task_labels.detach().cpu()
+                    vp_cpu = valid_top2_preds.detach().cpu()
+                    for j in range(vt_cpu.size(0)):
+                        t = int(vt_cpu[j].item())
+                        p1 = int(vp_cpu[j, 0].item())
+                        p2 = int(vp_cpu[j, 1].item())
+                        age_total_per_class[t] += 1
+                        if p1 == t:
+                            age_correct_top1_per_class[t] += 1
+                        if p1 == t or p2 == t:
+                            age_correct_top2_per_class[t] += 1
+                        if abs(p1 - t) <= 1:
+                            age_correct_1bin_per_class[t] += 1
+                        if abs(p1 - t) <= 1:
+                    # Initialize per-class containers lazily
+                    if age_num_classes is None:
+                        age_num_classes = task_logits.size(1)
+                        age_total_per_class = [0] * age_num_classes
+                        age_correct_top1_per_class = [0] * age_num_classes
+                        age_correct_top2_per_class = [0] * age_num_classes
+                        age_correct_1bin_per_class = [0] * age_num_classes
+
+                    vt_cpu = valid_task_labels.detach().cpu()
+                    vp_cpu = valid_top2_preds.detach().cpu()
+                    for j in range(vt_cpu.size(0)):
+                        t = int(vt_cpu[j].item())
+                        p1 = int(vp_cpu[j, 0].item())
+                        p2 = int(vp_cpu[j, 1].item())
+                        age_total_per_class[t] += 1
+                        if p1 == t:
+                            age_correct_top1_per_class[t] += 1
+                        if p1 == t or p2 == t:
+                            age_correct_top2_per_class[t] += 1
+                        if abs(p1 - t) <= 1:
+                            age_correct_1bin_per_class[t] += 1
+                        if abs(p1 - t) <= 1:
+                            total_correct_1bin[task_idx] += 1
+
+            if not use_tqdm and i % 30 == 0:
+                print(f"{i}/{len(dataloader)} batches processed", end='\r')
+
+    top1_accuracy = [total_correct_top1[i] / max(1, total_samples[i]) for i in range(3)]
+    top2_accuracy = [total_correct_top2[i] / max(1, total_samples[i]) for i in range(3)]
+    onebin_accuracy = [0.0] * 3  # Inizializza con zeri
+    onebin_accuracy[0] = total_correct_1bin[0] / max(1, total_samples[0])  # Calcola solo per age
+
+    # Build age per-class metrics dict (9-bin space)
+    def _safe_div(num, den):
+        return float(num) / float(den) if den and den > 0 else 0.0
+
+    if age_num_classes is None:
+        # No valid age labels encountered; fallback to current CLASSES[0]
+        age_classes = list(CLASSES[0])
+        n = len(age_classes)
+        age_top1_acc_per_class = [0.0] * n
+        age_top2_acc_per_class = [0.0] * n
+        age_onebin_acc_per_class = [0.0] * n
+    else:
+        age_classes = list(CLASSES[0])[:age_num_classes]
+        age_top1_acc_per_class = [_safe_div(c, t) for c, t in zip(age_correct_top1_per_class, age_total_per_class)]
+        age_top2_acc_per_class = [_safe_div(c, t) for c, t in zip(age_correct_top2_per_class, age_total_per_class)]
+        age_onebin_acc_per_class = [_safe_div(c, t) for c, t in zip(age_correct_1bin_per_class, age_total_per_class)]
+
+    age_per_class_metrics = {
+        'classes': age_classes,
+        'top1_accuracy': age_top1_acc_per_class,
+        'top2_accuracy': age_top2_acc_per_class,
+        'onebin_accuracy': age_onebin_acc_per_class,
+    }
+
+    return top1_accuracy, top2_accuracy, onebin_accuracy, all_true_labels, all_pred_labels, age_per_class_metrics
+
+    # Build age per-class metrics dict (9-bin space)
+    def _safe_div(num, den):
+        return float(num) / float(den) if den and den > 0 else 0.0
+
+    if age_num_classes is None:
+        # No valid age labels encountered; fallback to current CLASSES[0]
+        age_classes = list(CLASSES[0])
+        n = len(age_classes)
+        age_top1_acc_per_class = [0.0] * n
+        age_top2_acc_per_class = [0.0] * n
+        age_onebin_acc_per_class = [0.0] * n
+    else:
+        age_classes = list(CLASSES[0])[:age_num_classes]
+        age_top1_acc_per_class = [_safe_div(c, t) for c, t in zip(age_correct_top1_per_class, age_total_per_class)]
+        age_top2_acc_per_class = [_safe_div(c, t) for c, t in zip(age_correct_top2_per_class, age_total_per_class)]
+        age_onebin_acc_per_class = [_safe_div(c, t) for c, t in zip(age_correct_1bin_per_class, age_total_per_class)]
+
+    age_per_class_metrics = {
+        'classes': age_classes,
+        'top1_accuracy': age_top1_acc_per_class,
+        'top2_accuracy': age_top2_acc_per_class,
+        'onebin_accuracy': age_onebin_acc_per_class,
+    }
+
+    return top1_accuracy, top2_accuracy, onebin_accuracy, all_true_labels, all_pred_labels, age_per_class_metrics
+
+
+def ValidatePaliGemma(model, dataloader, device, use_tqdm, age5_classes=None):
+    """
+    Computes validation metrics with age mapped from 9 bins
+    ["0-2","3-9","10-19","20-29","30-39","40-49","50-59","60-69","70+"]
+    into 5 bins ["0-9","10-19","20-39","40-59","60+"] and evaluates on the 5-bin space.
+
+    Returns:
+      - top1_accuracy: list[float] len=3 (per task)
+      - top2_accuracy: list[float] len=3 (per task)
+      - onebin_accuracy: list[float] len=3 (per task; only age is computed)
+      - all_true_labels: list[list[int]] len=3 (age mapped to 5-bin indices)
+      - all_pred_labels: list[list[int]] len=3 (top-1 preds; age in 5-bin indices)
+      - age_per_class_metrics: {
+            'classes': list[str] (5),
+            'top1_accuracy': list[float] (5),
+            'top2_accuracy': list[float] (5),
+            'onebin_accuracy': list[float] (5)
+        }
+    """
+    import torch
+    from tqdm import tqdm
+
+    if age5_classes is None:
+        age5_classes = ["0-9", "10-19", "20-39", "40-59", "60+"]
+    n_age5 = len(age5_classes)
+
+    # Mapping: 9->5 (index-based)
+    # 0:"0-2", 1:"3-9"           -> 0:"0-9"
+    # 2:"10-19"                  -> 1:"10-19"
+    # 3:"20-29", 4:"30-39"       -> 2:"20-39"
+    # 5:"40-49", 6:"50-59"       -> 3:"40-59"
+    # 7:"60-69", 8:"70+"         -> 4:"60+"
+    age9_to_age5 = [0, 0, 1, 2, 2, 3, 3, 4, 4]
+    age9_groups = [
+        [0, 1],  # -> 0 "0-9"
+        [2],     # -> 1 "10-19"
+        [3, 4],  # -> 2 "20-39"
+        [5, 6],  # -> 3 "40-59"
+        [7, 8],  # -> 4 "60+"
+    ]
+
+    def safe_div(num, den):
+        return float(num) / float(den) if den > 0 else 0.0
+
+    model.eval()
+    total_correct_top1 = [0, 0, 0]
+    total_correct_top2 = [0, 0, 0]
+    total_correct_1bin = [0, 0, 0]  # only meaningful for age
+    total_samples = [0, 0, 0]
+
+    # Per-class age counters in 5-bin space
+    age_total_per_class = [0] * n_age5
+    age_correct_top1_per_class = [0] * n_age5
+    age_correct_top2_per_class = [0] * n_age5
+    age_correct_1bin_per_class = [0] * n_age5
+
+    all_true_labels = [[] for _ in range(3)]
+    all_pred_labels = [[] for _ in range(3)]
+
+    iterator = tqdm(dataloader) if use_tqdm else dataloader
+    with torch.no_grad():
+        for i, (images, labels) in enumerate(iterator):
+            images = images.to(device)
+            labels = labels.to(device)
+
+            logits = model.forward(images)  # list/tuple of 3 tensors [B, C_task]
+
+            for task_idx, task_logits in enumerate(logits):
+                task_labels = labels[:, task_idx]
+                valid_indices = task_labels != -1
+                if valid_indices.sum().item() == 0:
+                    continue
+
+                valid_task_labels = task_labels[valid_indices]
+
+                if task_idx == 0:
+                    # Age task: handle 9->5 mapping if needed
+                    C_age = task_logits.size(1)
+                    if C_age == 9:
+                        # Aggregate logits into 5 bins using log-sum-exp
+                        grouped_logits = []
+                        for grp in age9_groups:
+                            grouped_logits.append(torch.logsumexp(task_logits[:, grp], dim=1))
+                        age5_logits = torch.stack(grouped_logits, dim=1)  # [B, 5]
+
+                        valid_age5_logits = age5_logits[valid_indices]  # [b_valid, 5]
+                        top2_preds = valid_age5_logits.topk(2, dim=-1).indices  # 5-bin indices
+
+                        # Map true labels (9->5)
+                        map_tensor = torch.tensor(age9_to_age5, device=valid_task_labels.device, dtype=torch.long)
+                        mapped_true = map_tensor[valid_task_labels]  # [b_valid], values in 0..4
+
+                        # Metrics in 5-bin space
+                        total_correct_top1[task_idx] += (top2_preds[:, 0] == mapped_true).sum().item()
+                        total_correct_top2[task_idx] += (
+                            (top2_preds == mapped_true.unsqueeze(1)).sum(dim=-1) > 0
+                        ).sum().item()
+                        total_samples[task_idx] += mapped_true.size(0)
+
+                        # 1-bin overall (within ±1 bin on top-1)
+                        total_correct_1bin[task_idx] += (torch.abs(top2_preds[:, 0] - mapped_true) <= 1).sum().item()
+
+                        # Track labels/preds (mapped)
+                        all_true_labels[task_idx].extend(mapped_true.detach().cpu().tolist())
+                        all_pred_labels[task_idx].extend(top2_preds[:, 0].detach().cpu().tolist())
+
+                        # Per-class accumulators
+                        mt_cpu = mapped_true.detach().cpu()
+                        tp_cpu = top2_preds.detach().cpu()
+                        for j in range(mt_cpu.size(0)):
+                            t = int(mt_cpu[j].item())
+                            age_total_per_class[t] += 1
+                            p1 = int(tp_cpu[j, 0].item())
+                            p2 = int(tp_cpu[j, 1].item())
+                            if p1 == t:
+                                age_correct_top1_per_class[t] += 1
+                            if p1 == t or p2 == t:
+                                age_correct_top2_per_class[t] += 1
+                            if abs(p1 - t) <= 1:
+                                age_correct_1bin_per_class[t] += 1
+
+                    elif C_age == n_age5:
+                        # Already 5-bin model; compute directly
+                        valid_logits = task_logits[valid_indices]
+                        top2_preds = valid_logits.topk(2, dim=-1).indices
+                        mapped_true = valid_task_labels  # already 0..4
+
+                        total_correct_top1[task_idx] += (top2_preds[:, 0] == mapped_true).sum().item()
+                        total_correct_top2[task_idx] += (
+                            (top2_preds == mapped_true.unsqueeze(1)).sum(dim=-1) > 0
+                        ).sum().item()
+                        total_samples[task_idx] += mapped_true.size(0)
+                        total_correct_1bin[task_idx] += (torch.abs(top2_preds[:, 0] - mapped_true) <= 1).sum().item()
+
+                        all_true_labels[task_idx].extend(mapped_true.detach().cpu().tolist())
+                        all_pred_labels[task_idx].extend(top2_preds[:, 0].detach().cpu().tolist())
+
+                        mt_cpu = mapped_true.detach().cpu()
+                        tp_cpu = top2_preds.detach().cpu()
+                        for j in range(mt_cpu.size(0)):
+                            t = int(mt_cpu[j].item())
+                            age_total_per_class[t] += 1
+                            p1 = int(tp_cpu[j, 0].item())
+                            p2 = int(tp_cpu[j, 1].item())
+                            if p1 == t:
+                                age_correct_top1_per_class[t] += 1
+                            if p1 == t or p2 == t:
+                                age_correct_top2_per_class[t] += 1
+                            if abs(p1 - t) <= 1:
+                                age_correct_1bin_per_class[t] += 1
+                    else:
+                        raise ValueError(f"Unexpected number of age classes: {C_age}. Expected 9 or {n_age5}.")
+                else:
+                    # Other tasks unchanged
+                    valid_logits = task_logits[valid_indices]
+                    top2_preds = valid_logits.topk(2, dim=-1).indices
+
+                    total_correct_top1[task_idx] += (top2_preds[:, 0] == valid_task_labels).sum().item()
+                    total_correct_top2[task_idx] += (
+                        (top2_preds == valid_task_labels.unsqueeze(1)).sum(dim=-1) > 0
+                    ).sum().item()
+                    total_samples[task_idx] += valid_task_labels.size(0)
+
+                    all_true_labels[task_idx].extend(valid_task_labels.detach().cpu().tolist())
+                    all_pred_labels[task_idx].extend(top2_preds[:, 0].detach().cpu().tolist())
+
+            if not use_tqdm and i % 30 == 0:
+                print(f"{i}/{len(dataloader)} batches processed", end='\r')
+
+    top1_accuracy = [total_correct_top1[i] / max(1, total_samples[i]) for i in range(3)]
+    top2_accuracy = [total_correct_top2[i] / max(1, total_samples[i]) for i in range(3)]
+    onebin_accuracy = [0.0, 0.0, 0.0]
+    onebin_accuracy[0] = total_correct_1bin[0] / max(1, total_samples[0])
+
+    age_top1_acc_per_class = [safe_div(c, t) for c, t in zip(age_correct_top1_per_class, age_total_per_class)]
+    age_top2_acc_per_class = [safe_div(c, t) for c, t in zip(age_correct_top2_per_class, age_total_per_class)]
+    age_onebin_acc_per_class = [safe_div(c, t) for c, t in zip(age_correct_1bin_per_class, age_total_per_class)]
+
+    age_per_class_metrics = {
+        'classes': list(age5_classes),
+        'top1_accuracy': age_top1_acc_per_class,
+        'top2_accuracy': age_top2_acc_per_class,
+        'onebin_accuracy': age_onebin_acc_per_class,
+    }
+
+    return (
+        top1_accuracy,
+        top2_accuracy,
+        onebin_accuracy,
+        all_true_labels,
+        all_pred_labels,
+        age_per_class_metrics,
+    )
+
+def main(model_type, dataset_path, batch_size, output_path, use_tqdm, num_prompt, ckpt_dir, paligemma):
+    device = torch.device('cuda' if torch.cuda.is_available() else 'cpu')
+    os.makedirs(output_path, exist_ok=True)
+
+    model, image_processor, tokenizer, text_feats_path = load_model(
+        model_type=model_type,
+        num_prompt=num_prompt,
+        ckpt_dir=ckpt_dir,
+        device=device
+    )
+    model.to(device)
+
+    # Carica o ricostruisce le text-features (dalla cartella ckpt)
+    text_features = _load_text_features_if_any(model, tokenizer, text_feats_path, device)
+
+    # Se il modello usa internamente le text features, allegale
+    if hasattr(model, "text_features"):
+        model.text_features = text_features
+
+    print(f"Number of parameters : {count_parameters(model)}")
+
+    dataset = BaseDataset(
+        root=dataset_path,
+        transform=image_processor,
+        split="test",
+        verbose=False
+    )
+
+    dataloader = DataLoader(
+        dataset,
+        batch_size=batch_size,
+        shuffle=False,
+        num_workers=min(4, os.cpu_count() or 0)
+    )
+    if not paligemma:
+        top1_acc, top2_acc, onebin_acc, all_true_labels, all_pred_labels, age_metrics = validate(model, dataloader, device, use_tqdm)
+        # Age classes remain as defined in CLASSES[0]
+        top1_acc, top2_acc, onebin_acc, all_true_labels, all_pred_labels, age_metrics = validate(model, dataloader, device, use_tqdm)
+        # Age classes remain as defined in CLASSES[0]
+    else:
+        top1_acc, top2_acc, onebin_acc, all_true_labels, all_pred_labels, age_metrics = ValidatePaliGemma(model, dataloader, device, use_tqdm)
+        CLASSES[0] = age_metrics["classes"]
+
+    # Precision/Recall/F1 (macro) per task + per-class for Age
+    prf_task, prf_age_cls = compute_prf_metrics(all_true_labels, all_pred_labels, CLASSES)
+        top1_acc, top2_acc, onebin_acc, all_true_labels, all_pred_labels, age_metrics = ValidatePaliGemma(model, dataloader, device, use_tqdm)
+        CLASSES[0] = age_metrics["classes"]
+
+    # Precision/Recall/F1 (macro) per task + per-class for Age
+    prf_task, prf_age_cls = compute_prf_metrics(all_true_labels, all_pred_labels, CLASSES)
+
+    print_accuracy_table(top1_acc, top2_acc, onebin_acc, output_path)
+    write_final_report(
+        output_path,
+        top1_acc,
+        top2_acc,
+        onebin_acc,
+        age_per_class_metrics=age_metrics,
+        prf_task=prf_task,
+        prf_age_per_class=prf_age_cls,
+    )
+    write_final_report(
+        output_path,
+        top1_acc,
+        top2_acc,
+        onebin_acc,
+        age_per_class_metrics=age_metrics,
+        prf_task=prf_task,
+        prf_age_per_class=prf_age_cls,
+    )
+
+    # Confusion matrices (stampa + salvataggio immagini)
+    confusion_mats = []
+    task_names = ["Age", "Gender", "Emotion"]
+    for task_idx in range(3):
+        # Ottieni le etichette uniche presenti nei dati veri e predetti
+        unique_labels = sorted(set(all_true_labels[task_idx] + all_pred_labels[task_idx]))
+
+        # Verifica se ci sono etichette presenti
+        if not unique_labels:
+            print(f"No labels present for Task {task_names[task_idx]}, skipping confusion matrix.")
+            confusion_mats.append(None)  # Aggiungi None per indicare che non c'è matrice
+            continue
+
+        # Costruisci la matrice di confusione solo con le etichette presenti
+        cm = confusion_matrix(all_true_labels[task_idx], all_pred_labels[task_idx], labels=unique_labels)
+        confusion_mats.append(cm)
+        print(f"\nConfusion Matrix for Task {task_names[task_idx]}:\n{cm}")
+
+    save_confusion_matrices_as_images(confusion_mats, CLASSES, os.path.join(output_path, "confusion_matrices"))
+
+    # Istogrammi degli errori per ciascun task
+    plot_error_distribution(all_true_labels[0], all_pred_labels[0], CLASSES[0], os.path.join(output_path, "age_error_distributions"))
+    plot_error_distribution(all_true_labels[1], all_pred_labels[1], CLASSES[1], os.path.join(output_path, "gender_error_distributions"))
+    plot_error_distribution(all_true_labels[2], all_pred_labels[2], CLASSES[2], os.path.join(output_path, "emotion_error_distributions"))
+
+def _process_single_dataset(model, image_processor, device, batch_size, dataset_path, output_path, use_tqdm, paligemma):
+    os.makedirs(output_path, exist_ok=True)
+
+    dataset = BaseDataset(
+        root=dataset_path,
+        transform=image_processor,
+        split="test",
+        verbose=False
+    )
+
+    dataloader = DataLoader(
+        dataset,
+        batch_size=batch_size,
+        shuffle=False,
+        num_workers=min(4, os.cpu_count() or 0)
+    )
+
+    if not paligemma:
+        top1_acc, top2_acc, onebin_acc, all_true_labels, all_pred_labels, age_metrics = validate(model, dataloader, device, use_tqdm)
+    else:
+        top1_acc, top2_acc, onebin_acc, all_true_labels, all_pred_labels, age_metrics = ValidatePaliGemma(model, dataloader, device, use_tqdm)
+        CLASSES[0] = age_metrics["classes"]
+
+    # Precision/Recall/F1 (macro) per task + per-class for Age
+    prf_task, prf_age_cls = compute_prf_metrics(all_true_labels, all_pred_labels, CLASSES)
+
+    print_accuracy_table(top1_acc, top2_acc, onebin_acc, output_path)
+    write_final_report(
+        output_path,
+        top1_acc,
+        top2_acc,
+        onebin_acc,
+        age_per_class_metrics=age_metrics,
+        prf_task=prf_task,
+        prf_age_per_class=prf_age_cls,
+    )
+
+    confusion_mats = []
+    task_names = ["Age", "Gender", "Emotion"]
+    for task_idx in range(3):
+        unique_labels = sorted(set(all_true_labels[task_idx] + all_pred_labels[task_idx]))
+        if not unique_labels:
+            print(f"No labels present for Task {task_names[task_idx]}, skipping confusion matrix.")
+            confusion_mats.append(None)
+            continue
+
+        cm = confusion_matrix(all_true_labels[task_idx], all_pred_labels[task_idx], labels=unique_labels)
+        confusion_mats.append(cm)
+        print(f"\nConfusion Matrix for Task {task_names[task_idx]}:\n{cm}")
+
+    save_confusion_matrices_as_images(confusion_mats, CLASSES, os.path.join(output_path, "confusion_matrices"))
+
+    plot_error_distribution(all_true_labels[0], all_pred_labels[0], CLASSES[0], os.path.join(output_path, "age_error_distributions"))
+    plot_error_distribution(all_true_labels[1], all_pred_labels[1], CLASSES[1], os.path.join(output_path, "gender_error_distributions"))
+    plot_error_distribution(all_true_labels[2], all_pred_labels[2], CLASSES[2], os.path.join(output_path, "emotion_error_distributions"))
+
+    # Return collected metrics so that multi-dataset entrypoint can build a summary
+    return top1_acc, top2_acc, onebin_acc
+
+def main_multi(model_type, dataset_paths, batch_size, output_base_path, use_tqdm, num_prompt, ckpt_dir, paligemma):
+    device = torch.device('cuda' if torch.cuda.is_available() else 'cpu')
+
+    # Load model once
+    model, image_processor, tokenizer, text_feats_path = load_model(
+        model_type=model_type,
+        num_prompt=num_prompt,
+        ckpt_dir=ckpt_dir,
+        device=device
+    )
+    model.to(device)
+
+    text_features = _load_text_features_if_any(model, tokenizer, text_feats_path, device)
+    if hasattr(model, "text_features"):
+        model.text_features = text_features
+
+    print(f"Number of parameters : {count_parameters(model)}")
+
+    base_out = output_base_path if output_base_path is not None else 'output'
+    os.makedirs(base_out, exist_ok=True)
+
+    valid_paths = []
+    for dp in dataset_paths:
+        if os.path.isdir(dp):
+            valid_paths.append(dp)
+        else:
+            print(f"Warning: dataset path '{dp}' does not exist. Skipping.")
+
+    if len(valid_paths) == 0:
+        raise RuntimeError("No valid dataset paths provided.")
+
+    # Collect per-dataset accuracies for summary (Age/Gender/Emotion)
+    dataset_names = []
+    age_top1_list, age_top2_list = [], []
+    gender_top1_list, gender_top2_list = [], []
+    emotion_top1_list, emotion_top2_list = [], []
+
+    for dp in valid_paths:
+        ds_name = os.path.basename(os.path.normpath(dp))
+        out_dir = os.path.join(output_base_path if output_base_path is not None else base_out, ds_name)
+        print(f"\n=== Running evaluation on dataset: {ds_name} ===")
+        top1_acc, top2_acc, _onebin_acc = _process_single_dataset(
+            model=model,
+            image_processor=image_processor,
+            device=device,
+            batch_size=batch_size,
+            dataset_path=dp,
+            output_path=out_dir,
+            use_tqdm=use_tqdm,
+            paligemma=paligemma,
+        )
+
+        # Store per-task accuracies (indices: 0=age,1=gender,2=emotion)
+        dataset_names.append(ds_name)
+        def _safe_get(lst, idx):
+            try:
+                return float(lst[idx])
+            except Exception:
+                return 0.0
+        age_top1_list.append(_safe_get(top1_acc, 0))
+        age_top2_list.append(_safe_get(top2_acc, 0))
+        gender_top1_list.append(_safe_get(top1_acc, 1))
+        gender_top2_list.append(_safe_get(top2_acc, 1))
+        emotion_top1_list.append(_safe_get(top1_acc, 2))
+        emotion_top2_list.append(_safe_get(top2_acc, 2))
+
+    # Build and save summary table across datasets
+    if dataset_names:
+        try:
+            from tabulate import tabulate
+        except Exception:
+            tabulate = None
+
+        headers = ["Metric"] + dataset_names
+        # Media computed only on Top-1 accuracy across tasks
+        avg_top1_per_dataset = [
+            (a + g + e) / 3.0 for a, g, e in zip(age_top1_list, gender_top1_list, emotion_top1_list)
+        ]
+        table = [
+            ["Top-1 (Age)"] + [f"{v:.4f}" for v in age_top1_list],
+            ["Top-1 (Gender)"] + [f"{v:.4f}" for v in gender_top1_list],
+            ["Top-1 (Emotion)"] + [f"{v:.4f}" for v in emotion_top1_list],
+            ["Top-2 (Age)"] + [f"{v:.4f}" for v in age_top2_list],
+            ["Top-2 (Gender)"] + [f"{v:.4f}" for v in gender_top2_list],
+            ["Top-2 (Emotion)"] + [f"{v:.4f}" for v in emotion_top2_list],
+            ["Media (Top-1 across tasks)"] + [f"{v:.4f}" for v in avg_top1_per_dataset],
+        ]
+
+        # Write a more complete final summary file
+        summary_txt_path = os.path.join(base_out, "summary_final.txt")
+        try:
+            if tabulate is not None:
+                table_str = tabulate(table, headers=headers, tablefmt="grid")
+            else:
+                # Fallback simple formatting
+                table_str = "\t".join(headers) + "\n" + "\n".join(["\t".join(row) for row in table])
+            with open(summary_txt_path, "w", encoding="utf-8") as f:
+                f.write(table_str)
+            # Backward compatibility: also write to summary_age.txt with same content
+            try:
+                with open(os.path.join(base_out, "summary_age.txt"), "w", encoding="utf-8") as f2:
+                    f2.write(table_str)
+            except Exception as e2:
+                print(f"Warning: failed to also write summary_age.txt: {e2}")
+            print(f"\nSaved summary table to: {summary_txt_path}")
+            if tabulate is not None:
+                print("\nSummary (Final across datasets):")
+                print(table_str)
+        except Exception as e:
+            print(f"Failed to write summary table to '{summary_txt_path}': {e}")
+
+def _process_single_dataset(model, image_processor, device, batch_size, dataset_path, output_path, use_tqdm, paligemma):
+    os.makedirs(output_path, exist_ok=True)
+
+    dataset = BaseDataset(
+        root=dataset_path,
+        transform=image_processor,
+        split="test",
+        verbose=False
+    )
+
+    dataloader = DataLoader(
+        dataset,
+        batch_size=batch_size,
+        shuffle=False,
+        num_workers=min(4, os.cpu_count() or 0)
+    )
+
+    if not paligemma:
+        top1_acc, top2_acc, onebin_acc, all_true_labels, all_pred_labels, age_metrics = validate(model, dataloader, device, use_tqdm)
+    else:
+        top1_acc, top2_acc, onebin_acc, all_true_labels, all_pred_labels, age_metrics = ValidatePaliGemma(model, dataloader, device, use_tqdm)
+        CLASSES[0] = age_metrics["classes"]
+
+    # Precision/Recall/F1 (macro) per task + per-class for Age
+    prf_task, prf_age_cls = compute_prf_metrics(all_true_labels, all_pred_labels, CLASSES)
+
+    print_accuracy_table(top1_acc, top2_acc, onebin_acc, output_path)
+    write_final_report(
+        output_path,
+        top1_acc,
+        top2_acc,
+        onebin_acc,
+        age_per_class_metrics=age_metrics,
+        prf_task=prf_task,
+        prf_age_per_class=prf_age_cls,
+    )
+
+    confusion_mats = []
+    task_names = ["Age", "Gender", "Emotion"]
+    for task_idx in range(3):
+        unique_labels = sorted(set(all_true_labels[task_idx] + all_pred_labels[task_idx]))
+        if not unique_labels:
+            print(f"No labels present for Task {task_names[task_idx]}, skipping confusion matrix.")
+            confusion_mats.append(None)
+            continue
+
+        cm = confusion_matrix(all_true_labels[task_idx], all_pred_labels[task_idx], labels=unique_labels)
+        confusion_mats.append(cm)
+        print(f"\nConfusion Matrix for Task {task_names[task_idx]}:\n{cm}")
+
+    save_confusion_matrices_as_images(confusion_mats, CLASSES, os.path.join(output_path, "confusion_matrices"))
+
+    plot_error_distribution(all_true_labels[0], all_pred_labels[0], CLASSES[0], os.path.join(output_path, "age_error_distributions"))
+    plot_error_distribution(all_true_labels[1], all_pred_labels[1], CLASSES[1], os.path.join(output_path, "gender_error_distributions"))
+    plot_error_distribution(all_true_labels[2], all_pred_labels[2], CLASSES[2], os.path.join(output_path, "emotion_error_distributions"))
+
+    # Return collected metrics so that multi-dataset entrypoint can build a summary
+    return top1_acc, top2_acc, onebin_acc
+
+def main_multi(model_type, dataset_paths, batch_size, output_base_path, use_tqdm, num_prompt, ckpt_dir, paligemma):
+    device = torch.device('cuda' if torch.cuda.is_available() else 'cpu')
+
+    # Load model once
+    model, image_processor, tokenizer, text_feats_path = load_model(
+        model_type=model_type,
+        num_prompt=num_prompt,
+        ckpt_dir=ckpt_dir,
+        device=device
+    )
+    model.to(device)
+
+    text_features = _load_text_features_if_any(model, tokenizer, text_feats_path, device)
+    if hasattr(model, "text_features"):
+        model.text_features = text_features
+
+    print(f"Number of parameters : {count_parameters(model)}")
+
+    base_out = output_base_path if output_base_path is not None else 'output'
+    os.makedirs(base_out, exist_ok=True)
+
+    valid_paths = []
+    for dp in dataset_paths:
+        if os.path.isdir(dp):
+            valid_paths.append(dp)
+        else:
+            print(f"Warning: dataset path '{dp}' does not exist. Skipping.")
+
+    if len(valid_paths) == 0:
+        raise RuntimeError("No valid dataset paths provided.")
+
+    # Collect per-dataset accuracies for summary (Age/Gender/Emotion)
+    dataset_names = []
+    age_top1_list, age_top2_list = [], []
+    gender_top1_list, gender_top2_list = [], []
+    emotion_top1_list, emotion_top2_list = [], []
+
+    for dp in valid_paths:
+        ds_name = os.path.basename(os.path.normpath(dp))
+        out_dir = os.path.join(output_base_path if output_base_path is not None else base_out, ds_name)
+        print(f"\n=== Running evaluation on dataset: {ds_name} ===")
+        top1_acc, top2_acc, _onebin_acc = _process_single_dataset(
+            model=model,
+            image_processor=image_processor,
+            device=device,
+            batch_size=batch_size,
+            dataset_path=dp,
+            output_path=out_dir,
+            use_tqdm=use_tqdm,
+            paligemma=paligemma,
+        )
+
+        # Store per-task accuracies (indices: 0=age,1=gender,2=emotion)
+        dataset_names.append(ds_name)
+        def _safe_get(lst, idx):
+            try:
+                return float(lst[idx])
+            except Exception:
+                return 0.0
+        age_top1_list.append(_safe_get(top1_acc, 0))
+        age_top2_list.append(_safe_get(top2_acc, 0))
+        gender_top1_list.append(_safe_get(top1_acc, 1))
+        gender_top2_list.append(_safe_get(top2_acc, 1))
+        emotion_top1_list.append(_safe_get(top1_acc, 2))
+        emotion_top2_list.append(_safe_get(top2_acc, 2))
+
+    # Build and save summary table across datasets
+    if dataset_names:
+        try:
+            from tabulate import tabulate
+        except Exception:
+            tabulate = None
+
+        headers = ["Metric"] + dataset_names
+        # Media computed only on Top-1 accuracy across tasks
+        avg_top1_per_dataset = [
+            (a + g + e) / 3.0 for a, g, e in zip(age_top1_list, gender_top1_list, emotion_top1_list)
+        ]
+        table = [
+            ["Top-1 (Age)"] + [f"{v:.4f}" for v in age_top1_list],
+            ["Top-1 (Gender)"] + [f"{v:.4f}" for v in gender_top1_list],
+            ["Top-1 (Emotion)"] + [f"{v:.4f}" for v in emotion_top1_list],
+            ["Top-2 (Age)"] + [f"{v:.4f}" for v in age_top2_list],
+            ["Top-2 (Gender)"] + [f"{v:.4f}" for v in gender_top2_list],
+            ["Top-2 (Emotion)"] + [f"{v:.4f}" for v in emotion_top2_list],
+            ["Media (Top-1 across tasks)"] + [f"{v:.4f}" for v in avg_top1_per_dataset],
+        ]
+
+        # Write a more complete final summary file
+        summary_txt_path = os.path.join(base_out, "summary_final.txt")
+        try:
+            if tabulate is not None:
+                table_str = tabulate(table, headers=headers, tablefmt="grid")
+            else:
+                # Fallback simple formatting
+                table_str = "\t".join(headers) + "\n" + "\n".join(["\t".join(row) for row in table])
+            with open(summary_txt_path, "w", encoding="utf-8") as f:
+                f.write(table_str)
+            # Backward compatibility: also write to summary_age.txt with same content
+            try:
+                with open(os.path.join(base_out, "summary_age.txt"), "w", encoding="utf-8") as f2:
+                    f2.write(table_str)
+            except Exception as e2:
+                print(f"Warning: failed to also write summary_age.txt: {e2}")
+            print(f"\nSaved summary table to: {summary_txt_path}")
+            if tabulate is not None:
+                print("\nSummary (Final across datasets):")
+                print(table_str)
+        except Exception as e:
+            print(f"Failed to write summary table to '{summary_txt_path}': {e}")
+
+def argparse_args():
+    parser = ArgumentParser()
+    parser.add_argument('--model_type', type=str, default='PECoreBase',
+                        choices=['PECoreBase', "Siglip2Base", "PECoreVPT", "Siglip2VPT",
+                                 "PECoreSoftCPT", "Siglip2SoftCPT", "PECoreVPT_single", "Siglip2VPT_single"],
+                        help='Type of model to use.')
+    # Single dataset (backward compatible)
+    parser.add_argument('--dataset_path', type=str, help='Path to a single dataset.')
+    # Multiple datasets in one run
+    parser.add_argument('--dataset_paths', type=str, nargs='+', help='Paths to multiple datasets.')
+    # Single dataset (backward compatible)
+    parser.add_argument('--dataset_path', type=str, help='Path to a single dataset.')
+    # Multiple datasets in one run
+    parser.add_argument('--dataset_paths', type=str, nargs='+', help='Paths to multiple datasets.')
+    parser.add_argument('--batch_size', type=int, default=32, help='Batch size for DataLoader.')
+    # In multi-dataset mode, this acts as base if --output_base_path is not given
+    parser.add_argument('--output_path', type=str, default='output', help='Output path (single) or base path (multi).')
+    parser.add_argument('--output_base_path', type=str, help='Base output path when using --dataset_paths.')
+    # In multi-dataset mode, this acts as base if --output_base_path is not given
+    parser.add_argument('--output_path', type=str, default='output', help='Output path (single) or base path (multi).')
+    parser.add_argument('--output_base_path', type=str, help='Base output path when using --dataset_paths.')
+    parser.add_argument('--no_tqdm', action='store_true', help='Disable tqdm progress bar.')
+    parser.add_argument('--num_prompt', type=int, default=0, help='Number of prompt tokens to use (only for VPT models).')
+    parser.add_argument('--ckpt_dir', type=str, required=True, help='Path to the ckpt directory containing saved artifacts.')
+    parser.add_argument("--paligemma", action='store_true', help='Test using paligemma class')
+
+    args = parser.parse_args()
+    if not args.dataset_path and not args.dataset_paths:
+        parser.error('Please specify --dataset_path or --dataset_paths.')
+    return args
+
+    args = parser.parse_args()
+    if not args.dataset_path and not args.dataset_paths:
+        parser.error('Please specify --dataset_path or --dataset_paths.')
+    return args
+
+if __name__ == "__main__":
+    args = argparse_args()
+    if args.dataset_paths:
+        main_multi(
+            model_type=args.model_type,
+            dataset_paths=args.dataset_paths,
+            batch_size=args.batch_size,
+            output_base_path=args.output_base_path or args.output_path,
+            use_tqdm=not args.no_tqdm,
+            num_prompt=args.num_prompt,
+            ckpt_dir=args.ckpt_dir,
+            paligemma=args.paligemma,
+        )
+    else:
+        main(
+            model_type=args.model_type,
+            dataset_path=args.dataset_path,
+            batch_size=args.batch_size,
+            output_path=args.output_path,
+            use_tqdm=not args.no_tqdm,
+            num_prompt=args.num_prompt,
+            ckpt_dir=args.ckpt_dir,
+            paligemma=args.paligemma
+        )
+    if args.dataset_paths:
+        main_multi(
+            model_type=args.model_type,
+            dataset_paths=args.dataset_paths,
+            batch_size=args.batch_size,
+            output_base_path=args.output_base_path or args.output_path,
+            use_tqdm=not args.no_tqdm,
+            num_prompt=args.num_prompt,
+            ckpt_dir=args.ckpt_dir,
+            paligemma=args.paligemma,
+        )
+    else:
+        main(
+            model_type=args.model_type,
+            dataset_path=args.dataset_path,
+            batch_size=args.batch_size,
+            output_path=args.output_path,
+            use_tqdm=not args.no_tqdm,
+            num_prompt=args.num_prompt,
+            ckpt_dir=args.ckpt_dir,
+            paligemma=args.paligemma
+        )
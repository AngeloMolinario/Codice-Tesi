import os
import json
import torch
import shutil
from torch.utils.data import random_split
from torch.utils.data import DataLoader
import matplotlib.pyplot as plt

from dataset.dataset import BaseDataset, MultiDataset
from wrappers.PerceptionEncoder.pe import PECore
from wrappers.promptopt.prompt_learner import CustomModel
from training import training_functions
from training.loss import *
from core.vision_encoder import transforms
from training.training_functions import *
from utils.metric import TrainingMetrics
from utils.configuration import Config



# Load configuration from JSON file
configuration_path = 'config/PECore_VPT_age.json'
config = Config(configuration_path)
# Set a generator
generator = torch.Generator().manual_seed(config.SEED)


DEVICE = 'cuda' if torch.cuda.is_available() else 'cpu'
print(f"Using device: {DEVICE}")
print(f"Loaded configuration: {config}")

os.makedirs(config.OUTPUT_DIR, exist_ok=True)
shutil.copy2(configuration_path, f'{config.OUTPUT_DIR}/training_configuration.json')

model = get_model(config).to(DEVICE)
if torch.__version__[0] == '2':
    print("Compiling model with torch.compile...")
    model = torch.compile(model, mode="max-autotune")
    print("Model compiled successfully.")
tokenizer = transforms.get_text_tokenizer(model.text_model.context_length)
img_transform = transforms.get_image_transform(model.image_size)


loss_fn = get_task_loss_fn(config.TASK, num_classes=len(config.CLASSES))

optimizer = None
params = []
total_trainable_params = 0
for name, param in model.named_parameters():
<<<<<<< HEAD

=======
>>>>>>> b9beac3d
    if any(trainable_param in name for trainable_param in config.NAMED_TRAINABLE_PARAMETERS):
        param.requires_grad = True
        params += [param]
        total_trainable_params += param.numel()
        print(f"Parameter: {name}, shape: {param.shape}, numel: {param.numel()}")        
    else:
        param.requires_grad = False

optimizer = torch.optim.AdamW(params, lr=config.LR)
print(f"Trainable parameter objects: {len(params)}")
print(f"Total trainable parameter values: {total_trainable_params}")



dataset = get_datasets(config.DATASET_NAMES, transforms=img_transform, split="train", dataset_root=config.DATASET_ROOT)
train_size = int(config.TRAIN_SPLIT * len(dataset))
val_size = len(dataset) - train_size

training_dataset, validation_dataset = random_split(dataset, [train_size, val_size], generator=generator)

training_loader = DataLoader(training_dataset, batch_size=config.BATCH_SIZE, shuffle=True, num_workers=config.NUM_WORKERS, persistent_workers=True, pin_memory=True if DEVICE=='cuda' else False)
validation_loader = DataLoader(validation_dataset, batch_size=config.BATCH_SIZE, shuffle=False, num_workers=config.NUM_WORKERS, persistent_workers=True, pin_memory=True if DEVICE=='cuda' else False)

text_features = None
if config.MODEL_TYPE !=  "SoftCPT":
    print(f"Encoding text features for {config.TASK} classification...")
    texts = tokenizer(config.TEXT_CLASSES_PROMPT).to(DEVICE)
    with torch.no_grad():
        text_features = model.get_text_features(texts, normalize=True)
    print(f"Encoded text features shape: {text_features.shape}")

epoch_train_fn = get_training_step_fn(config.TASK)
epoch_val_fn   = get_validation_step_fn(config.TASK)

training_losses = []
training_accuracies = []
validation_ordinal_losses = []
validation_ordinal_accuracies = []
validation_ce_losses = []
validation_ce_accuracies = []

metrics_tracker = TrainingMetrics(output_dir=f'{config.OUTPUT_DIR}/metrics', class_names=config.CLASSES)

epoch_loss, epoch_accuracy, all_preds, all_labels = epoch_val_fn(model, validation_loader, loss_fn, config.TASK, DEVICE, text_features, use_tqdm=config.USE_TQDM)
print(f"Validation Loss ORDINAL BEFORE TRAINING: {epoch_loss:.4f}, Validation Accuracy: {epoch_accuracy:.4f}")
metrics_tracker.update_predictions(torch.cat(all_preds), torch.cat(all_labels))
metrics_tracker.plot_confusion_matrix(epoch='initial_ORDINAL')
metrics_tracker.reset_predictions()
if config.TASK == 'age':
    epoch_loss, epoch_accuracy, all_preds, all_labels = epoch_val_fn(model, validation_loader, CrossEntropyLoss(), config.TASK, DEVICE, text_features, use_tqdm=config.USE_TQDM)
    print(f"Validation Loss CE BEFORE TRAINING: {epoch_loss:.4f}, Validation Accuracy: {epoch_accuracy:.4f}")

    metrics_tracker.update_predictions(torch.cat(all_preds), torch.cat(all_labels))
    metrics_tracker.plot_confusion_matrix(epoch='initial_CE')
    metrics_tracker.reset_predictions()

patience = config.EARLY_STOPPING_PATIENCE
epochs_no_improve = 0
best_val_loss = float('inf')
early_stop = False

for epoch in range(config.EPOCHS):
    print(f"Epoch {epoch+1}/{config.EPOCHS}")    
    ########### TRAINING STEP ###########
    epoch_loss, epoch_accuracy = epoch_train_fn(model, optimizer, training_loader, loss_fn, config.TASK, DEVICE, text_features, use_tqdm=config.USE_TQDM)
    training_losses.append(epoch_loss.item())
    training_accuracies.append(epoch_accuracy)   
    print(f"Loss: {epoch_loss:.4f}, Accuracy: {epoch_accuracy:.4f}")


    ############ VALIDATION STEP ###########
    print("Performing validation...")

    if config.TASK == 'age':
        # Also validate with CrossEntropyLoss for age classification
        epoch_loss, epoch_accuracy, all_preds, all_labels = epoch_val_fn(model, validation_loader, CrossEntropyLoss(), config.TASK, DEVICE, text_features, use_tqdm=config.USE_TQDM)
        print(f"Validation Loss CE: {epoch_loss:.4f}, Validation Accuracy: {epoch_accuracy:.4f}")

        # Store validation losses and accuracies
        validation_ce_losses.append(epoch_loss.item())
        validation_ce_accuracies.append(epoch_accuracy)    
        metrics_tracker.update_predictions(torch.cat(all_preds), torch.cat(all_labels))
        metrics_tracker.plot_confusion_matrix(epoch=f"epoch_{epoch+1}_CE")
        metrics_tracker.reset_predictions()
        metrics_tracker.plot_metrics()


    epoch_loss, epoch_accuracy, all_preds, all_labels = epoch_val_fn(model, validation_loader, loss_fn, config.TASK, DEVICE, text_features, use_tqdm=config.USE_TQDM)
    print(f"Validation Loss ORDINAL: {epoch_loss:.4f}, Validation Accuracy: {epoch_accuracy:.4f}")
    # Store validation losses and accuracies

    validation_ordinal_losses.append(epoch_loss.item())
    validation_ordinal_accuracies.append(epoch_accuracy)
    metrics_tracker.update_predictions(torch.cat(all_preds), torch.cat(all_labels))
    metrics_tracker.plot_confusion_matrix(epoch=f"epoch_{epoch+1}_ORDINAL")
    metrics_tracker.reset_predictions()
    metrics_tracker.plot_metrics()


    


    # Early stopping check
    if patience is not None:
        # If is None, we do not apply early stopping logic
        if epoch_loss.item() < best_val_loss:
            best_val_loss = epoch_loss.item()
            epochs_no_improve = 0
            # Save the best model weights
            os.makedirs(f'{config.OUTPUT_DIR}/ckpt', exist_ok=True)
            torch.save(model.state_dict(), f'{config.OUTPUT_DIR}/ckpt/best_model.pth')
            print("Validation loss improved, saving model.")
        else:
            epochs_no_improve += 1
            print(f"Validation loss did not improve for {epochs_no_improve} epoch(s).")

        if epochs_no_improve >= patience:
            print(f"Early stopping triggered after {patience} epochs without improvement.")
            early_stop = True

        if early_stop:
            break

    # Save model state dict
    torch.save(model.state_dict(), f'{config.OUTPUT_DIR}/ckpt/latest_model.pth')

    # Save training state in a JSON file
    training_state = {
        'epoch': epoch + 1,
        'best_val_loss': best_val_loss,
        'epochs_no_improve': epochs_no_improve,
        'training_losses': training_losses,
        'training_accuracies': training_accuracies,
        'validation_ordinal_losses': validation_ordinal_losses,
        'validation_ordinal_accuracies': validation_ordinal_accuracies,
        'validation_ce_losses': validation_ce_losses,
        'validation_ce_accuracies': validation_ce_accuracies
    }
    with open(f'{config.OUTPUT_DIR}/ckpt/training_state.json', 'w') as f:
        json.dump(training_state, f, indent=4)

    # Plotting and saving the training curves
    plot_losses(
        training_losses,
        validation_ordinal_losses,
        validation_ce_losses,
        training_accuracies,
        validation_ordinal_accuracies,
        validation_ce_accuracies,
        config.OUTPUT_DIR
    )

plot_losses(
    training_losses,
    validation_ordinal_losses,
    validation_ce_losses,
    training_accuracies,
    validation_ordinal_accuracies,
    validation_ce_accuracies,
    config.OUTPUT_DIR
)<|MERGE_RESOLUTION|>--- conflicted
+++ resolved
@@ -47,10 +47,6 @@
 params = []
 total_trainable_params = 0
 for name, param in model.named_parameters():
-<<<<<<< HEAD
-
-=======
->>>>>>> b9beac3d
     if any(trainable_param in name for trainable_param in config.NAMED_TRAINABLE_PARAMETERS):
         param.requires_grad = True
         params += [param]

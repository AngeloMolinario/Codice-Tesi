import torch
import os
from tqdm import tqdm
from matplotlib import pyplot as plt

from dataset.dataset import BaseDataset, MultiDataset
from wrappers.PerceptionEncoder.pe import PECore
from wrappers.promptopt.prompt_learner import CustomModel
from .loss import *
from core.vision_encoder import transforms

def _specific_task_train_epoch(model, optmizer, dataloader, losses, task_name, device, text_features=None, use_tqdm=False):
    model.train()
    epoch_loss = torch.tensor(0.0, device=device)
    total_correct = torch.tensor(0, device=device)
    total_samples = torch.tensor(0, device=device)

    # Use tqdm if requested, otherwise use regular enumerate
    iterator = tqdm(enumerate(dataloader), total=len(dataloader), desc="Training") if use_tqdm else enumerate(dataloader)

    for batch_idx, (image, labels) in iterator:
        image = image.to(device)
        labels = labels[task_name].to(device)

        # Forward pass
        if text_features is None:                
            # The only possible case where text_features is None is when we train the softCPT so
            # the get_text_features method don't need the text parameters as the text features
            # are dinamically generated from the init task names and classes names.
            text_features = model.get_text_features(normalize=True)
    
        image_features = model.get_image_features(image, normalize=True)

        logits  = model.logit_scale.exp() * (image_features @ text_features.t())        

        loss, predicted = losses(logits, labels, return_predicted_label=True)

        # Backward pass and optimization
        optmizer.zero_grad()
        loss.backward()
        optmizer.step()

        # Update epoch metrics - mantieni tutto su GPU
        epoch_loss += loss.detach()
        total_correct += (predicted == labels).sum()
        total_samples += labels.size(0)
        
        # Print progress only if not using tqdm
        if not use_tqdm:
            if batch_idx % 20 == 0:
                print(f"Batch {batch_idx}/{len(dataloader)}, Loss: {loss.item()}", end='\r', flush=True)

    # Trasferimento su CPU solo alla fine per il calcolo finale
    epoch_accuracy = (total_correct / total_samples).cpu().item()
    epoch_loss = (epoch_loss / len(dataloader)).cpu()
    
    return epoch_loss, epoch_accuracy
    

def multitask_epoch_train():
    model.train()
    epoch_loss = torch.tensor(0.0, device=device)
    total_correct = 0
    total_samples = 0

    # Use tqdm if requested, otherwise use regular enumerate
    iterator = tqdm(enumerate(dataloader), total=len(dataloader), desc="Training") if use_tqdm else enumerate(dataloader)

    for batch_idx, (image, labels) in iterator:
        image = image.to(device)
        
        age_t = labels['age'].to(device)
        gender_t = labels['gender'].to(device)
        emotion_t = labels['emotion'].to(device)

        # Forward pass
        if text_features is None:                
            # The only possible case where text_features is None is when we train the softCPT so
            # the get_text_features method don't need the text parameters as the text features
            # are dinamically generated from the init task names and classes names.
            text_features = model.get_text_features(normalize=True)
    
        image_features = model.get_image_features(image, normalize=True)

        logits  = model.logit_scale.exp() * (image_features @ text_features.t())        

        loss, predicted = losses(logits, labels, return_predicted_label=True)

        # Backward pass and optimization
        optmizer.zero_grad()
        loss.backward()
        optmizer.step()

        # Update epoch metrics
        epoch_loss += loss.detach().item()
        total_correct += (predicted == labels).sum().item()  # Somma totale delle predizioni corrette
        total_samples += labels.size(0)  # Numero totale di campioni
        
        # Print progress only if not using tqdm
        if not use_tqdm:
            if batch_idx % 20 == 0:
                print(f"Batch {batch_idx}/{len(dataloader)}, Loss: {loss.item()}", end='\r', flush=True)

    epoch_accuracy = total_correct / total_samples  # Accuratezza media su tutto il dataset
    return epoch_loss / len(dataloader), epoch_accuracy

#################### VALIDATION FUNCTIONS ####################
def _specific_task_val_epoch(model, dataloader, losses, task_name, device, text_features=None, use_tqdm=False):
    model.eval()
    epoch_loss = torch.tensor(0.0, device=device)
    total_correct = 0
    total_samples = 0
    all_labels = []
    all_preds = []
    # Use tqdm if requested, otherwise use regular enumerate
    iterator = tqdm(enumerate(dataloader), total=len(dataloader), desc="Validation") if use_tqdm else enumerate(dataloader)
    
    with torch.no_grad():
        for batch_idx, (image, labels) in iterator:
            image = image.to(device)
            labels = labels[task_name].to(device)
            # Forward pass
            if text_features is None:                
                # The only possible case where text_features is None is when we train the softCPT so
                # the get_text_features method don't need the text parameters as the text features
                # are dinamically generated from the init task names and classes names.
                text_features = model.get_text_features(normalize=True)
            
            image_features = model.get_image_features(image, normalize=True)

            logits  = model.logit_scale.exp() * (image_features @ text_features.t())        

            loss, predicted = losses(logits, labels, return_predicted_label=True)

            # Update epoch metrics
            epoch_loss += loss.detach().item()
            total_correct += (predicted == labels).sum().item()  # Somma totale delle predizioni corrette
            total_samples += labels.size(0)  # Numero totale di campioni
            
            all_labels.append(labels.cpu())
            all_preds.append(predicted.cpu())

            # Print progress only if not using tqdm
            if not use_tqdm:
                if batch_idx % 25 == 0:
                    print(f"Batch {batch_idx}/{len(dataloader)}, Loss: {loss.item()}", end='\r', flush=True)            

    epoch_accuracy = total_correct / total_samples  # Accuratezza media su tutto il dataset
    return epoch_loss / len(dataloader), epoch_accuracy, all_preds, all_labels


def multitask_epoch_val():
    raise NotImplementedError("Multitask validation is not implemented yet.")


def get_model(cfg):
    '''
    Returns a model instance based on the specified type and number of prompts
    if type is 'softCPT', it returns a SoftCPT model with the specified number of prompts for the text tuning, with 0 Visual prompts.
    if type is 'VPT', it returns a VPT model with the specified number of prompts for the visual tuning, with 0 Text prompts.
    if type is 'Base', it returns a Base model with no prompts.
    '''
    model = None
    if cfg.MODEL_TYPE == 'softCPT':
        base_model = PECore.from_config("PE-Core-B16-224", pretrained=True, num_prompt=0)

        model = CustomModel(
            n_ctx=cfg.NUM_TEXT_PROMPTS,
            tasknames=cfg.TASK_NAMES,
            classnames=cfg.CLASSES,
            model=base_model,
            tokenizer=transforms.get_text_tokenizer(base_model.text_model.context_length)
        )
    elif cfg.MODEL_TYPE == 'VPT':
        model = PECore.from_config("PE-Core-B16-224", pretrained=True, num_prompt=cfg.NUM_VISUAL_PROMPTS)

    elif cfg.MODEL_TYPE == 'Base':
        model = PECore.from_config("PE-Core-B16-224", pretrained=True, num_prompt=0)
    else:
        raise ValueError(f"Unknown model type: {cfg.MODEL_TYPE}")

    return model

def get_datasets(dataset_names, split='train', transforms=None, dataset_root="../datasets_with_standard_labels"):
    if dataset_names is None:
        raise ValueError("Dataset names must be provided.")
    
    dataset = None

    if len(dataset_names) == 1:
        dataset = BaseDataset(
            root=os.path.join(dataset_root, dataset_names[0]),
            split=split,
            transform=transforms,
        )
    else:
        dataset = MultiDataset(
            dataset_names=dataset_names,
            split=split,
            transform=transforms,
            datasets_root=dataset_root,
            all_datasets = len(dataset_names) == 0
        )    
    
    return dataset


def get_training_step_fn(task):
    if task == 'multitask':
        return multitask_epoch_train
    return _specific_task_train_epoch


def get_validation_step_fn(task):
    if task == 'multitask':
        return multitask_epoch_val
    return _specific_task_val_epoch


def get_task_loss_fn(cfg):
    if cfg.TASK == 'multitask':
        raise NotImplementedError("Multitask loss function is not implemented yet.")
    if cfg.TASK == 'age':
        return AgeOrdinalLoss(num_classes=len(cfg.CLASSES))
    return CrossEntropyLoss()
    


def plot_losses(training_losses, validation_ordinal_losses, validation_ce_losses,
                training_accuracies, validation_ordinal_accuracies, validation_ce_accuracies,
                output_dir):
    print("Plotting and saving training curves...")
    os.makedirs(f'{output_dir}/plot', exist_ok=True)
<<<<<<< HEAD

=======
    
>>>>>>> 66e91e35
    # Plot Losses
    plt.figure(figsize=(10, 6))
    plt.plot(training_losses, label='Training Loss')
    plt.plot(validation_ordinal_losses, label='Validation Ordinal Loss')
    plt.plot(validation_ce_losses, label='Validation CE Loss')
    plt.title('Losses vs. Epochs')
    plt.xlabel('Epochs')
    plt.ylabel('Loss')
    plt.legend()
    plt.grid(True)
    plt.savefig(f'{output_dir}/plot/losses_curve.png')
    plt.close()

    # Plot Accuracies
    plt.figure(figsize=(10, 6))
    plt.plot(training_accuracies, label='Training Accuracy')
    plt.plot(validation_ordinal_accuracies, label='Validation Ordinal Accuracy')
    plt.plot(validation_ce_accuracies, label='Validation CE Accuracy')
    plt.title('Accuracy vs. Epochs')
    plt.xlabel('Epochs')
    plt.ylabel('Accuracy')
    plt.legend()
    plt.grid(True)
    plt.savefig(f'{output_dir}/plot/accuracies_curve.png')
    plt.close()

    print(f"Training curves saved in '{output_dir}'.")<|MERGE_RESOLUTION|>--- conflicted
+++ resolved
@@ -231,11 +231,7 @@
                 output_dir):
     print("Plotting and saving training curves...")
     os.makedirs(f'{output_dir}/plot', exist_ok=True)
-<<<<<<< HEAD
-
-=======
-    
->>>>>>> 66e91e35
+    
     # Plot Losses
     plt.figure(figsize=(10, 6))
     plt.plot(training_losses, label='Training Loss')

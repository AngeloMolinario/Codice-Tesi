--- conflicted
+++ resolved
@@ -1,4 +1,3 @@
-<<<<<<< HEAD
 import os
 import sys
 import json
@@ -699,705 +698,4 @@
 
 
 if __name__ == "__main__":
-=======
-import os
-import sys
-import json
-import torch
-import shutil
-from torch.utils.data import random_split
-from torch.utils.data import DataLoader
-import torchvision.transforms as T
-import matplotlib.pyplot as plt
-from torchvision import transforms as T
-from torch.cuda.amp import autocast, GradScaler
-from torch.optim.lr_scheduler import CosineAnnealingLR
-
-import os
-import numpy as np
-import matplotlib.pyplot as plt
-import numpy
-import seaborn as sns
-from dataset.dataset import BaseDataset, MultiDataset, TaskBalanceDataset
-from wrappers.PerceptionEncoder.pe import PECore
-from wrappers.promptopt.prompt_learner import CustomModel
-from training import training_functions
-from training.loss import *
-from core.vision_encoder import transforms
-from training.training_functions import *
-from utils.metric import MultitaskTracker
-from utils.configuration import Config
-
-def get_model(config):
-    ''' This method look at the configuration file and return the correct model initialized with pretrained weights and the specified attributes'''
-    tuning = config.TUNING.lower()
-    model_name = config.MODEL.lower()
-
-    if tuning == "softcpt":
-        if model_name == "pecore":
-            base_model = PECore.from_config("PE-Core-B16-224", pretrained=True, num_prompt=config.NUM_VISUAL_PROMPT)
-            model = CustomModel(
-                n_ctx=config.NUM_TEXT_CNTX,
-                tasknames=config.TASK_NAMES,
-                classnames=config.CLASSES,
-                model=base_model,
-                tokenizer=transforms.get_text_tokenizer(base_model.text_model.context_length)
-            )
-
-            return model
-        elif model_name == "siglip2":
-            raise NotImplementedError(f"Model {model_name} is not implemented for VPT tuning.")
-        else:
-            raise ValueError(f"Unknown model name: {model_name}")
-
-    elif tuning == "vpt":
-        if model_name == "pecore":
-            model = PECore.from_config("PE-Core-B16-224", pretrained=True, num_prompt=config.NUM_VISUAL_PROMPT)
-            return model
-        elif model_name == "siglip2":
-            raise NotImplementedError(f"Model {model_name} is not implemented for VPT tuning.")
-        else:
-            raise ValueError(f"Unknown model name: {model_name}")
-    
-    elif tuning == "vvpt":
-        raise NotImplementedError(f"Model {model_name} is not implemented for VVPT tuning.")
-    else:
-        raise ValueError(f"Unknown tuning method: {tuning}")
-
-def get_dataset(config, split, transform=None, augmentation_transform=None):
-
-    balance_task = None
-    if hasattr(config, "BALANCE_TASK"):
-        balance_task = config.BALANCE_TASK
-    task = config.TASK
-    datasets = config.DATASET_NAMES[task] # Take the dataset names for the specific task
-    
-    if len(datasets) == 1:
-        return BaseDataset(
-            root=os.path.join(config.DATASET_ROOT, datasets[0]),
-            transform=transform,
-            split=split,
-            verbose=config.VERBOSE
-        )
-    else:
-        if int(task) == -1:
-            # This is the only case in which balancing the dataset may be needed
-            if balance_task is not None and split=="train":
-                return TaskBalanceDataset(
-                    dataset_names=datasets,
-                    transform=transform,
-                    split=split,
-                    datasets_root=config.DATASET_ROOT,
-                    all_datasets=len(datasets) == 0, # if the dataset name list is empty load all the dataset in the root folder
-                    balance_task=balance_task,
-                    augment_duplicate=augmentation_transform,
-                    verbose=config.VERBOSE
-                )
-        # The multitask doesn't need to be balanced, or i'm in a specific task scenario, or i want the validation set
-        return MultiDataset(
-            dataset_names=datasets,
-            transform=transform,
-            split=split,
-            datasets_root=config.DATASET_ROOT,
-            all_datasets=len(datasets) == 0, # if the dataset name list is empty load all the dataset in the root folder
-            verbose=config.VERBOSE
-        )    
-
-def get_loss_fn(config, weights=None):    
-    task = int(config.TASK)
-    if weights is None:
-        weights = torch.ones(len(config.CLASSES[task]))
-    if task == 0:
-        return HybridOrdinalLossV2(num_classes=len(config.CLASSES[0]),
-                                    alpha=0.18,              # CORAL-adapted (leggera regolarizzazione ordinale)
-                                    beta=0.8,               # CE soft-target "peaked" (componente principale)
-                                    gamma=0.02,              # EMD opzionale (0.02 se vuoi un filo più di ordinalità)
-                                    eta=0.25,               # mix hard/soft: mantiene picco netto sulla classe corretta
-                                    lambda_dist=1.0,      # ln(5): vicino diretto ≈ 20% del centro nel kernel
-                                    support_radius=1,       # azzera target oltre ±2 classi (niente picchi lontani)
-                                    temperature=None,
-                                    class_weights=weights).to('cuda')
-    elif task == 1:
-        return CrossEntropyLoss(weights=weights)
-    elif task == 2:
-        return CrossEntropyLoss(weights=weights)
-    else:
-        raise ValueError(f"Unknown task: {task}")
-
-def get_image_transform(config):
-    model_name = config.MODEL.lower()
-    if model_name == 'pecore':
-        return transforms.get_image_transform(224)
-    elif model_name == 'siglip2':
-        raise NotImplementedError(f"Image transform for model {model_name} is not implemented.")
-    
-    raise ValueError(f"Unknown model name: {model_name}")
-
-def get_augmentation_transform(config):
-    model_name = config.MODEL.lower()
-    tform = [
-        T.Resize((224,224)),
-        T.RandomHorizontalFlip(p=0.5),
-        T.ColorJitter(brightness=0.15, contrast=0.15, saturation=0.05),
-        T.RandomApply([T.GaussianBlur(kernel_size=3, sigma=(0.1, 0.8))], p=0.5),
-        T.ToTensor()
-    ]
-
-    if model_name == 'pecore':
-        tform.append(T.Normalize([0.5, 0.5, 0.5], [0.5, 0.5, 0.5], inplace=True))
-    elif model_name == 'siglip2':
-        raise NotImplementedError(f"Augmentation transform for model {model_name} is not implemented.")
-    else:
-        raise ValueError(f"Unknown model name: {model_name}")
-    
-    return T.Compose(tform)
-
-def analyze_age_errors(all_preds_list, all_labels_list, all_probs_list, class_names, task_names, accuracies, output_dir):
-    """
-    Genera i grafici di analisi errori per l'etÃ  (task 0) e salva anche un file .npy
-    con tutti i dati necessari per ricreare i grafici.
-
-    File salvato: {output_dir}/analysis_data.npy
-    Contenuti principali salvati:
-      - class_names, task_names, accuracies
-      - per-class:
-          n_samples, mean_probs, argmax_counts, argmax_norm_counts
-      - offset_matrix (+ ticks)
-      - prob_matrix
-    """
-    import os
-    import numpy as np
-    import matplotlib.pyplot as plt
-    import seaborn as sns
-
-    os.makedirs(output_dir, exist_ok=True)
-
-    preds = all_preds_list[0].numpy()
-    labels = all_labels_list[0].numpy()
-    probs = all_probs_list[0].numpy()
-    num_classes = len(class_names)
-
-    # Helper per annotare i valori sopra le barre e bloccare y in [0, 1]
-    def _annotate_bars_and_fix_ylim(ax, bars):
-        ax.set_ylim(0, 1)
-        for rect in bars:
-            h = rect.get_height()
-            # Posiziona l'etichetta poco sopra la barra ma entro il limite 1.0
-            y = min(h + 0.02, 0.98)
-            ax.text(rect.get_x() + rect.get_width() / 2.0, y, f"{h:.2f}",
-                    ha="center", va="bottom", fontsize=9)
-
-    # --- 1 - Distribuzione di probabilitÃ  per ogni classe (salvata separatamente)
-    prob_dir = os.path.join(output_dir, "Prob_distribution_per_class")
-    os.makedirs(prob_dir, exist_ok=True)
-
-    # Dati da salvare
-    per_class_data = []
-    n_samples_per_class = np.zeros(num_classes, dtype=int)
-
-    for c in range(num_classes):
-        mask = labels == c
-        n_c = int(mask.sum())
-        n_samples_per_class[c] = n_c
-
-        mean_probs = None
-        norm_counts = None
-
-        if n_c > 0:
-            mean_probs = probs[mask].mean(axis=0)  # [num_classes]
-            denom = mean_probs.sum()
-            norm_counts = (mean_probs / denom) if denom > 0 else np.zeros_like(mean_probs)
-
-            plt.figure(figsize=(8, 5))
-            ax = plt.gca()
-            bars = ax.bar(class_names, norm_counts)
-            plt.xticks(rotation=45)
-            plt.xlabel("Classi")
-            plt.ylabel("Frazione di campioni (normalizzata)")
-            plt.title(f"Distribuzione di probabilitÃ  normalizzata - {class_names[c]}")
-            _annotate_bars_and_fix_ylim(ax, bars)
-            plt.tight_layout()
-            plt.savefig(os.path.join(prob_dir, f"class_{c}_{class_names[c]}.png"))
-            plt.close()
-
-        per_class_data.append({
-            "class_index": c,
-            "class_name": class_names[c],
-            "n_samples": n_c,
-            "mean_probs": None if mean_probs is None else mean_probs.astype(np.float32),
-            "norm_counts": None if norm_counts is None else norm_counts.astype(np.float32),
-        })
-
-    # --- 1b - Distribuzione dell'argmax per ogni classe reale
-    argmax_dir = os.path.join(output_dir, "Argmax_distribution_per_class")
-    os.makedirs(argmax_dir, exist_ok=True)
-
-    for c in range(num_classes):
-        mask = labels == c
-        if mask.sum() > 0:
-            pred_counts = np.bincount(preds[mask], minlength=num_classes)
-            norm_pred_counts = pred_counts / pred_counts.sum() if pred_counts.sum() > 0 else np.zeros(num_classes, dtype=float)
-
-            plt.figure(figsize=(8, 5))
-            ax = plt.gca()
-            bars = ax.bar(class_names, norm_pred_counts)
-            plt.xticks(rotation=45)
-            plt.xlabel("Classi Predette (Argmax)")
-            plt.ylabel("Frazione di campioni")
-            plt.title(f"Distribuzione argmax predetto - {class_names[c]}")
-            _annotate_bars_and_fix_ylim(ax, bars)
-            plt.tight_layout()
-            plt.savefig(os.path.join(argmax_dir, f"class_{c}_{class_names[c]}.png"))
-            plt.close()
-
-            # arricchisci il blocco per-class con conteggi argmax
-            per_class_data[c]["argmax_counts"] = pred_counts.astype(np.int32)
-            per_class_data[c]["argmax_norm_counts"] = norm_pred_counts.astype(np.float32)
-        else:
-            per_class_data[c]["argmax_counts"] = None
-            per_class_data[c]["argmax_norm_counts"] = None
-
-    # --- 2 - Accuracy per singolo task
-    plt.figure(figsize=(8, 5))
-    ax = plt.gca()
-    bars = ax.bar(task_names, accuracies)
-    # Annotazioni sulle barre con y in [0,1]
-    ax.set_ylim(0, 1)
-    for i, rect in enumerate(bars):
-        v = rect.get_height()
-        y = min(v + 0.02, 0.98)
-        ax.text(rect.get_x() + rect.get_width() / 2.0, y, f"{v:.2f}", ha='center', va='bottom')
-    plt.ylabel("Accuracy")
-    plt.title("Accuracy per task")
-    plt.tight_layout()
-    plt.savefig(os.path.join(output_dir, "2_accuracy_per_task.png"))
-    plt.close()
-
-    # --- 3 - Distribuzione errori con valori numerici
-    offset_ticks = np.arange(-(num_classes - 1), num_classes)
-    offset_matrix = np.zeros((num_classes, 2 * num_classes - 1), dtype=np.float32)
-    for c in range(num_classes):
-        mask = labels == c
-        if mask.sum() > 0:
-            offsets = preds[mask] - labels[mask]
-            for j, off in enumerate(offset_ticks):
-                offset_matrix[c, j] = np.mean(offsets == off)
-
-    plt.figure(figsize=(12, 6))
-    sns.heatmap(offset_matrix, annot=True, fmt=".2f",
-                xticklabels=offset_ticks,
-                yticklabels=class_names, cmap="Blues")
-    plt.xlabel("Offset (Pred - Reale)")
-    plt.ylabel("Classe Reale")
-    plt.title("Distribuzione normalizzata degli errori (Task 0 - Age)")
-    plt.tight_layout()
-    plt.savefig(os.path.join(output_dir, "3_error_distribution_with_prob.png"))
-    plt.close()
-
-    # --- 4 - ProbabilitÃ  medie di scelta
-    prob_matrix = np.zeros((num_classes, num_classes), dtype=np.float32)
-    for c in range(num_classes):
-        mask = labels == c
-        if mask.sum() > 0:
-            prob_matrix[c] = probs[mask].mean(axis=0)
-
-    plt.figure(figsize=(10, 8))
-    sns.heatmap(prob_matrix, annot=True, fmt=".2f",
-                xticklabels=class_names, yticklabels=class_names, cmap="YlOrRd")
-    plt.xlabel("Classe Predetta")
-    plt.ylabel("Classe Reale")
-    plt.title("ProbabilitÃ  media di scelta (Task 0 - Age)")
-    plt.tight_layout()
-    plt.savefig(os.path.join(output_dir, "4_avg_prob_matrix.png"))
-    plt.close()
-
-    # ===== Salvataggio dati necessari per ricreare i grafici =====
-    data_to_save = {
-        "class_names": list(class_names),
-        "task_names": list(task_names),
-        "accuracies": np.array(accuracies, dtype=np.float32),
-        "num_classes": int(num_classes),
-        "n_samples_per_class": n_samples_per_class,
-        "per_class": per_class_data,                 # lista di dict (vedi sopra)
-        "offset_matrix": offset_matrix,              # [C, 2C-1]
-        "offset_ticks": offset_ticks,                # [-C+1, ..., C-1]
-        "prob_matrix": prob_matrix,                  # [C, C]
-        # opzionali utili per ricostruzioni complete:
-        "preds": preds.astype(np.int32),
-        "labels": labels.astype(np.int32),
-        # evitiamo di salvare 'probs' complete se sono enormi; decommenta se vuoi raw probs:
-        "probs": probs.astype(np.float32),
-    }
-    np.save(os.path.join(output_dir, "analysis_data.npy"), data_to_save, allow_pickle=True)
-
-    print(f"[INFO] Grafici salvati in: {output_dir}")
-    print(f"[INFO] Dati per i grafici salvati in: {os.path.join(output_dir, 'analysis_data.npy')}")
-
-def single_task_train_fn(model, dataloader, optimizer, running_mean, loss_fn, device, task_weight, config, text_features=None, scaler=None):
-    ''' Gestisce unicamente il VPT'''
-    model.train()    
-    iterator = tqdm(dataloader) if config.USE_TQDM else dataloader        
-    
-    # Accumulatori per loss e metriche
-    total_loss_sum = 0.0
-    preds_list = []
-    labels_list = []
-    
-    
-    if text_features is not None:
-        text_features = text_features.T.contiguous()
-    
-    num_batch = 0
-    for image, label in iterator:
-        num_batch += 1
-        
-        image = image.to(device, non_blocking=True)
-        labels = label[:, config.TASK].to(device, non_blocking=True)
-                                        
-        scale = model.logit_scale.exp()
-
-        # Use mixed precision on CUDA when available
-        with autocast():
-            image_features = model.get_image_features(image, normalize=True)
-            logits = scale * (image_features @ text_features)
-            loss, pred = loss_fn(logits, labels, return_predicted_label=True)
-        
-        optimizer.zero_grad(set_to_none=True)
-        if scaler is not None:
-            scaler.scale(loss).backward()
-            scaler.step(optimizer)
-            scaler.update()
-        else:
-            loss.backward()
-            optimizer.step()
-        
-        preds_list.append(pred.detach().cpu())
-        labels_list.append(labels.detach().cpu())
-
-        total_loss_sum = total_loss_sum + loss.detach()
-        
-        if not config.USE_TQDM and (num_batch + 1) % 100 == 0:
-            print(f"Processed {num_batch + 1}/{len(iterator)}", end='\r')
-    
-    # Calcola accuracy
-    if preds_list:
-        all_preds = torch.cat(preds_list)
-        all_labels = torch.cat(labels_list)
-        accuracy = (all_preds == all_labels).float().mean().item()
-    else:
-        accuracy = float('nan')
-    
-    mean_loss = (total_loss_sum / num_batch).item()
-    
-    return [mean_loss], [accuracy]  # Ritorna liste per compatibilità con il codice esistente
-
-def single_task_val_fn(model, dataloader, loss_fn, device, task_weight, config, text_features=None):
-    model.eval()
-    compute_text_features = text_features is None or config.NUM_TEXT_CNTX > 0
-
-    iterator = tqdm(dataloader) if config.USE_TQDM else dataloader
-
-    # Per single task, abbiamo solo una loss function
-
-    # Accumulatori
-    total_loss_sum = 0.0
-    preds_list = []
-    labels_list = []
-    probs_list = []
-
-    num_batch = 0
-    with torch.inference_mode():
-        for image, label in iterator:
-            num_batch += 1
-
-            image = image.to(device, non_blocking=True)
-            labels = label[:, config.TASK].to(device, non_blocking=True)
-
-            if compute_text_features:
-                text_features = model.get_text_features(normalize=True)
-
-            # Use mixed precision during validation forward pass on CUDA
-            with autocast():
-                image_features = model.get_image_features(image, normalize=True)
-                logits = model.logit_scale.exp() * (image_features @ text_features.T)
-
-                # Calcola probabilità, loss e predizioni
-                probs = torch.softmax(logits, dim=1)
-                loss, pred = loss_fn(logits, labels, return_predicted_label=True)
-            total_loss_sum += loss.detach()
-            preds_list.append(pred.detach())
-            labels_list.append(labels.detach())
-            probs_list.append(probs.detach())
-
-            if not config.USE_TQDM and (num_batch + 1) % 100 == 0:
-                print(f"Processed {num_batch + 1}/{len(iterator)}", end='\r')
-
-    # Calcola accuracy
-    if preds_list:
-        all_preds = torch.cat(preds_list, dim=0)
-        all_labels = torch.cat(labels_list, dim=0)
-        all_probs = torch.cat(probs_list, dim=0)
-        accuracy = (all_preds == all_labels).float().mean().item()
-    else:
-        all_preds = torch.empty(0, dtype=torch.long)
-        all_labels = torch.empty(0, dtype=torch.long)
-        all_probs = torch.empty(0, dtype=torch.float32)
-        accuracy = float('nan')
-
-    mean_loss = (total_loss_sum / num_batch).item()
-
-    return [mean_loss], [accuracy], [all_preds.cpu()], [all_labels.cpu()], [all_probs.cpu()]
-
-
-def plot_prob_evolution(base_dir, class_names, upto_epoch=None):
-    import numpy as np
-    import matplotlib.pyplot as plt
-    import os
-
-    epoch_dirs = sorted([d for d in os.listdir(base_dir) if d.startswith("epoch_")])
-    if upto_epoch is not None:
-        epoch_dirs = epoch_dirs[:upto_epoch]
-
-    num_classes = len(class_names)
-    history = []
-    for d in epoch_dirs:
-        avg_probs = np.load(os.path.join(base_dir, d, "avg_probs_matrix.npy"))
-        history.append(avg_probs)
-
-    history = np.stack(history, axis=0)  # [epochs, num_classes, num_classes]
-
-    # Plot evoluzione della probabilità corretta
-    plt.figure(figsize=(10,6))
-    for c in range(num_classes):
-        plt.plot(range(1, len(history)+1), history[:, c, c], label=f"True {class_names[c]}")
-    plt.xlabel("Epoch")
-    plt.ylabel("Mean prob of correct class")
-    plt.title("Evolution of correct class probability (Age)")
-    plt.legend()
-    plt.grid(True)
-    plt.tight_layout()
-    plt.savefig(os.path.join(base_dir, "prob_evolution_correct.png"))
-    plt.close()
-
-
-def main():
-    # Load configuration from JSON file
-    configuration_path = sys.argv[1] if len(sys.argv) > 1 else "config/PECore_VPT_age.json"
-    config = Config(configuration_path)
-    DEVICE = 'cuda' if torch.cuda.is_available() else 'cpu'
-    print(f"Using device: {DEVICE}")
-    print(f"Loaded configuration: {config}")
-    os.makedirs(config.OUTPUT_DIR, exist_ok=True)
-    shutil.copy2(configuration_path, f'{config.OUTPUT_DIR}/training_configuration.json')
-
-    # Get the model
-    model = get_model(config).to(DEVICE)
-
-    # Get the training and validation dataset
-    training_set = get_dataset(config=config,
-                               split="train",
-                               transform=get_image_transform(config),
-                               augmentation_transform=get_augmentation_transform(config))
-    validation_set = get_dataset(config=config,
-                                 split="val",
-                                 transform=get_image_transform(config))
-
-    # Create dataloader for training and validation
-    train_loader = DataLoader(
-        dataset=training_set,
-        batch_size=config.BATCH_SIZE,
-        shuffle=True,
-        num_workers=config.NUM_WORKERS,
-        pin_memory=True,
-        pin_memory_device="cuda",
-        persistent_workers=True,
-        drop_last=True,
-        prefetch_factor=config.PREFETCH_FACTOR
-    )
-    val_loader = DataLoader(
-        dataset=validation_set,
-        batch_size=config.BATCH_SIZE,
-        shuffle=False,
-        num_workers=config.NUM_WORKERS,
-        pin_memory_device="cuda",
-        pin_memory=True,
-        drop_last=True,
-        prefetch_factor=config.PREFETCH_FACTOR
-    )
-
-    # Get the loss function
-    weights = training_set.get_class_weights(int(config.TASK)).to(DEVICE)
-    loss_fn = get_loss_fn(config, weights=weights)
-
-    # Create optimizer
-    params = []
-    total_trainable_params = 0
-    for name, param in model.named_parameters():
-        if any(trainable_param in name for trainable_param in config.NAMED_TRAINABLE_PARAMETERS):
-            param.requires_grad = True
-            params += [param]
-            total_trainable_params += param.numel()
-            print(f"Parameter: {name}, shape: {param.shape}, numel: {param.numel()}")
-        else:
-            param.requires_grad = False
-    optimizer = torch.optim.AdamW(params, lr=config.LR, foreach=True, weight_decay=1e-4)
-
-    # GradScaler for mixed precision
-    scaler = GradScaler()
-    # CosineAnnealingLR scheduler
-    scheduler = CosineAnnealingLR(optimizer, T_max=config.EPOCHS, eta_min=1e-6)
-    lr_history = [optimizer.param_groups[0]['lr']]
-
-    print(f"\nLoaded Model: {type(model)}")
-    print(f"\nTraining set {type(training_set)} of size: {len(training_set)}")
-    print(f"Validation set {type(validation_set)} of size: {len(validation_set)}")
-    print(f"\nTraining batch {type(train_loader)} of size: {len(train_loader)}")
-    print(f"Validation batch {type(val_loader)} of size: {len(val_loader)}")
-
-    print(f"\nLoss function:  Task {config.TASK}: {type(loss_fn)}")
-
-    # Metrics tracker
-    output_dir = config.OUTPUT_DIR
-    task_names = [config.TASK_NAMES[config.TASK]]
-    class_names = [config.CLASSES[config.TASK]]
-    tracker = MultitaskTracker(
-        num_tasks=1,
-        output_dir=output_dir,
-        task_names=task_names,
-        class_names=class_names
-    )
-    print(f"Tracking metrics for task {task_names[0]}")
-
-    # Early stopping
-    patience = 8
-    best_val_loss = float("inf")
-    epochs_without_improvement = 0
-    best_accuracy = 0.0
-
-    # Training loop
-    os.makedirs(os.path.join(config.OUTPUT_DIR, "ckpt"), exist_ok=True)
-    train_fn = single_task_train_fn
-    val_fn = single_task_val_fn
-
-    text_features = None
-    if config.TUNING.lower() != 'softcpt':
-        tokenizer = transforms.get_text_tokenizer(model.text_model.context_length)
-        text = tokenizer(config.TEXT_CLASSES_PROMPT[config.TASK]).to(DEVICE)
-        text_features = model.get_text_features(text=text, normalize=True)
-        model.save(
-            save_path=os.path.join(config.OUTPUT_DIR, f"ckpt/initial_model.pt"),
-            text_features=text_features,
-            text_features_path=os.path.join(config.OUTPUT_DIR, f"ckpt/vpt_text_features.pt"),
-        )
-        print(f"Text prompts: {config.TEXT_CLASSES_PROMPT[config.TASK]}")
-        print(f"Text features shape: {text_features.shape}")
-
-    print(f"\n[Epoch 0 - VAL]", flush=True)
-    val_loss, val_acc, all_preds_list, all_labels_list, all_probs_list = val_fn(model, val_loader, loss_fn, DEVICE, None, config, text_features)
-    print(f"  Task '{task_names[0]}': Loss = {val_loss[0]:.4f}, Accuracy = {val_acc[0]:.4f}")
-    tracker.update_confusion(0, all_preds_list[0], all_labels_list[0], 100)
-    tracker.save_confusion_matrices(100)
-    tracker.save()
-
-    weights_history = []
-    alpha_max = 4.5
-    warmup_epochs = 6 # porta la CE in primo piano nelle prime epoche
-    def compute_alpha(e):
-        if e < warmup_epochs:
-            return alpha_max * (e + 1) / warmup_epochs
-        return alpha_max
-
-    alpha_history = []
-
-    for epoch in range(config.EPOCHS):
-        alpha_t = compute_alpha(epoch)
-        if hasattr(loss_fn, "set_alpha"):
-            loss_fn.set_alpha(float(alpha_t))
-        alpha_history.append(float(alpha_t))
-        print(f"[Epoch {epoch+1}] alpha={alpha_t:.3f}", flush=True)
-        weights_history.append(1.0)  # Only one task
-        train_loss, train_acc = train_fn(model, train_loader, optimizer, None, loss_fn, DEVICE, None, config, text_features, scaler)
-        print(f"  Task '{task_names[0]}': Loss = {train_loss[0]:.4f}, Accuracy = {train_acc[0]:.4f}")
-        tracker.update_loss(0, train_loss[0], train=True)
-        tracker.update_accuracy(0, train_acc[0], train=True)
-
-        # Validation
-        print(f"\n[Epoch {epoch+1} - VAL]", flush=True)
-        val_loss, val_acc, all_preds_list, all_labels_list, all_probs_list = val_fn(model, val_loader, loss_fn, DEVICE, None, config, text_features)
-        print(f"  Task '{task_names[0]}': Loss = {val_loss[0]:.4f}, Accuracy = {val_acc[0]:.4f}")
-        tracker.update_loss(0, val_loss[0], train=False)
-        tracker.update_accuracy(0, val_acc[0], train=False)
-        tracker.update_confusion(0, all_preds_list[0], all_labels_list[0], epoch)
-
-        # Age analysis and save avg_probs matrix to match multitask outputs
-        epoch_analysis_dir = os.path.join(config.OUTPUT_DIR, "age_analysis", f"epoch_{epoch+1}")
-        analyze_age_errors(
-            all_preds_list, all_labels_list, all_probs_list,
-            class_names=config.CLASSES[0],
-            task_names=task_names,
-            accuracies=val_acc,
-            output_dir=epoch_analysis_dir
-        )
-        labels = all_labels_list[0].numpy()
-        probs = all_probs_list[0].numpy()
-        num_classes = len(config.CLASSES[0])
-        avg_probs_per_class = []
-        for c in range(num_classes):
-            mask = labels == c
-            if mask.sum() > 0:
-                avg_probs_per_class.append(probs[mask].mean(axis=0))
-            else:
-                avg_probs_per_class.append(np.zeros(num_classes))
-        avg_probs_per_class = numpy.array(avg_probs_per_class)  # [num_classes, num_classes]
-        numpy.save(os.path.join(epoch_analysis_dir, "avg_probs_matrix.npy"), avg_probs_per_class)
-        base_dir = os.path.join(config.OUTPUT_DIR, "age_analysis")
-        plot_prob_evolution(base_dir, config.CLASSES[0])
-
-        tracker.save_confusion_matrices(epoch)
-        tracker.plot_losses()
-        tracker.save()
-
-        if val_loss[0] < best_val_loss or val_acc[0] > best_accuracy:
-            if val_loss[0] < best_val_loss:
-                best_val_loss = val_loss[0]
-                print(f"New best validation loss: {best_val_loss:.4f}. Saving model...")
-                torch.save(model.state_dict(), os.path.join(config.OUTPUT_DIR, f"ckpt/best_model.pt"))
-            if val_acc[0] > best_accuracy:
-                best_accuracy = val_acc[0]
-                print(f"New best validation accuracy: {best_accuracy:.4f}. Saving model...")
-                torch.save(model.state_dict(), os.path.join(config.OUTPUT_DIR, f"ckpt/best_accuracy_model.pt"))
-            epochs_without_improvement = 0
-            if config.TUNING.lower() == "softcpt":
-                model.save_text_features(
-                    text_features_path=os.path.join(config.OUTPUT_DIR, f"ckpt/best_soft_cpt_text_features.pt"),
-                    normalize=True
-                )
-        else:
-            epochs_without_improvement += 1
-            print(f"No improvement in validation loss. Epochs without improvement: {epochs_without_improvement}/{patience}")
-        if epochs_without_improvement >= patience:
-            print("Early stopping triggered.")
-            break
-        if config.TUNING.lower() == "softcpt":
-            model.save_text_features(
-                text_features_path=os.path.join(config.OUTPUT_DIR, f"ckpt/latest_soft_cpt_text_features.pt"),
-                normalize=True
-            )
-        torch.save(model.state_dict(), os.path.join(config.OUTPUT_DIR, f"ckpt/last_model.pt"))
-        scheduler.step()
-        lr_history.append(optimizer.param_groups[0]['lr'])
-
-    # Plot learning rate schedule
-    plt.figure()
-    plt.plot(range(len(lr_history)), lr_history, marker='o')
-    plt.xlabel('Epoch')
-    plt.ylabel('Learning Rate')
-    plt.title('Learning Rate Schedule')
-    plt.grid(True)
-    plt.savefig(os.path.join(config.OUTPUT_DIR, "learning_rate_plot.png"))
-    plt.close()
-
-
-if __name__ == "__main__":
->>>>>>> 224396de
     main()
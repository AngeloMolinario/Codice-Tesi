--- conflicted
+++ resolved
@@ -1,466 +1,462 @@
-from typing import Optional
-import torch
-from torch import nn
-from transformers import AutoConfig
-
-from wrappers.promptopt.prompt_learner import VisionPromptLearner
-from .vision import CustomSiglipVisionTransformer, SiglipVisionModel
-from .text import SiglipTextModel
-import os
-
-from transformers.models.siglip.modeling_siglip import (
-    SiglipPreTrainedModel,
-)
-from transformers.models.siglip.configuration_siglip import (
-    SiglipConfig,
-    SiglipTextConfig,
-    SiglipVisionConfig,
-)
-from transformers.modeling_outputs import BaseModelOutputWithPooling
-from transformers.models.siglip.modeling_siglip import SiglipOutput
-
-
-from safetensors.torch import load_file
-from huggingface_hub import hf_hub_download
-
-
-def download_from_hub(repo_id, filename, cache_dir=None):
-    print("Downloading from Hugging Face Hub...")
-    local_file = hf_hub_download(repo_id=repo_id, filename=filename, cache_dir=cache_dir)
-    print(f"Downloaded to {local_file}")
-    return local_file
-
-def safetensors_to_pth(safetensors_file, output_dir, repo_id="google/siglip2-large-patch16-384"):
-    # Load the safetensors file
-    tensors = load_file(safetensors_file)
-    model = Siglip2Model(AutoConfig.from_pretrained(repo_id, cache_dir=output_dir), 0)
-    model.load_state_dict(tensors)
-    torch.save(model.state_dict(), os.path.join(output_dir, repo_id.split("/")[-1].replace("-","_") + ".pt"))
-
-
-class Siglip2Model(SiglipPreTrainedModel):
-
-    config: SiglipConfig
-
-    def __init__(self, config: SiglipConfig, num_prompts: int = 0):
-        super().__init__(config)
-
-        if not isinstance(config.text_config, SiglipTextConfig):
-            raise TypeError(
-                "config.text_config is expected to be of type SiglipTextConfig but is of type"
-                f" {type(config.text_config)}."
-            )
-
-        if not isinstance(config.vision_config, SiglipVisionConfig):
-            raise TypeError(
-                "config.vision_config is expected to be of type SiglipVisionConfig but is of type"
-                f" {type(config.vision_config)}."
-            )
-        
-
-        # Added for compatibility with the HF default configuration
-        config.torch_dtype = "float32"
-        config.text_config.torch_dtype = "float32"
-        config.vision_config.torch_dtype = "float32"
-        self.config = config    
-        text_config = config.text_config
-        vision_config = config.vision_config
-        self.image_size = vision_config.image_size
-        # Initialize the text and vision models with the number of prompts
-        self.text_model = SiglipTextModel(text_config)
-        # If num prompt is 0 than the model is the pure baseline
-        self.vision_model = SiglipVisionModel(vision_config, num_prompt=num_prompts)
-
-
-        # Added to maintain the backward compatibility for the weights loading
-        self.text_model = self.text_model.text_model
-        self.vision_model = self.vision_model.vision_model
-
-        self.logit_scale = nn.Parameter(torch.randn(1))
-        self.logit_bias = nn.Parameter(torch.randn(1))
-
-        # Initialize weights and apply final processing
-        self.post_init()    
-
-    def save(self, save_path: str, text_features: torch.Tensor = None, text_features_path: str = None):
-        """
-        Salva solo i parametri necessari per l'inferenza (vision encoder + logit_scale)
-        e opzionalmente le text features già calcolate in un file separato.
-
-        Args:
-            save_path: percorso dove salvare i parametri del vision encoder e logit_scale
-            text_features: (opzionale) tensore di text features già calcolate da salvare
-            text_features_path: (opzionale) dove salvare le text features, richiesto se text_features è fornito
-        """
-        import torch
-        import os
-
-        os.makedirs(os.path.dirname(save_path), exist_ok=True)
-
-        torch.save(self.state_dict(), save_path)
-        print(f"Salvati parametri vision encoder e logit_scale in {save_path}")
-
-        # Salva opzionalmente le text features
-        if text_features is not None and text_features_path is not None:
-            os.makedirs(os.path.dirname(text_features_path), exist_ok=True)
-            torch.save({'text_features': text_features.cpu()}, text_features_path)
-            print(f"Text features salvate in {text_features_path} (shape: {text_features.shape})")
-
-    def save_vision_model(self, output_dir: str, filename: str = "vision_ckpt.pt"):
-        """
-        Save vision-only checkpoint with full-model key format for Siglip2Model.
-        - Prefix keys with `vision_model.` to match full model state_dict format.
-        - Exclude VPT params (prompt_learner.*).
-        - Include `logit_scale` and (if present) `logit_bias`.
-        """
-        import os
-        os.makedirs(output_dir, exist_ok=True)
-        visual_sd = self.vision_model.state_dict()
-        out_sd = {}
-        for k, v in visual_sd.items():
-            if k.startswith("prompt_learner"):
-                continue
-            out_sd[f"vision_model.{k}"] = v.detach().cpu()
-        # Add scale/bias
-        out_sd["logit_scale"] = self.logit_scale.detach().cpu()
-        if hasattr(self, "logit_bias") and isinstance(self.logit_bias, torch.nn.Parameter):
-            out_sd["logit_bias"] = self.logit_bias.detach().cpu()
-        save_path = os.path.join(output_dir, filename)
-        torch.save(out_sd, save_path)
-        print(f"[Siglip2Model] Vision model saved (vision_model.* + logit_scale[/bias]) to {save_path}")
-
-    def save_vpt_token(self, save_path):
-        os.makedirs(os.path.dirname(save_path), exist_ok=True)
-        if hasattr(self.vision_model, 'prompt_learner') and self.vision_model.prompt_learner is not None:
-            state_dict = {
-                'prompt_learner' : self.vision_model.prompt_learner.state_dict()
-            }
-            torch.save(state_dict, save_path)
-            print(f"VPT token saved in {save_path}")
-
-        else:
-            print(f"Prompt learner not found in vision model, skipping save.")
-                
-    def load_model(self, path, map_location, repo_id="google/siglip2-large-patch16-384", filename="model.safetensors"):
-        # Load the model weights from a local path, if the model is not found than it is downloaded from the hub, saved in the given path and loaded
-
-        # Check if the file exists
-        if not os.path.exists(path):
-            print("Model not found. Downloading it from the hub...")
-            # If not, download it from the hub
-            sf_path = download_from_hub(repo_id, filename, cache_dir=os.path.dirname(path))
-            # Convert the model to .pth format
-            safetensors_to_pth(sf_path, output_dir=os.path.dirname(path), repo_id=repo_id)
-        # Load the model
-        state_dict = torch.load(os.path.join(os.path.dirname(path), repo_id.split("/")[-1].replace("-","_") + ".pt"), map_location=map_location)
-        result = self.load_state_dict(state_dict, strict=False)
-        
-        # Check for missing or mismatching keys during the loading of the state_dict
-        if result.missing_keys:
-            print("[WARNING] The loaded models miss the following keys, ensure to train it on a downstream task:")
-            for k in result.missing_keys:
-                print(f"  {k}")
-        if result.unexpected_keys:
-            print("[WARNING] The loaded models have unexpected keys:")
-            for k in result.unexpected_keys:
-                print(f"  {k}")
-
-        
-        print(f"LOGIT SCALE: {self.logit_scale} - exp {self.logit_scale.exp()}")
-        print(f"LOGIT BIAS: {self.logit_bias}")
-
-        return result
-
-    def get_text_features(self, text, normalize=False):
-        '''Return the final pooled text features, if normalize is True, the output will be normalized.'''
-
-        text_outputs = self.text_model(
-            input_ids=text,
-            output_attentions=self.config.output_attentions,
-            output_hidden_states=self.config.output_hidden_states,
-        )
-
-        pooled_output = text_outputs.pooler_output
-
-        if normalize:
-            #pooled_output = pooled_output / pooled_output.norm(p=2, dim=-1, keepdim=True)
-            pooled_output = nn.functional.normalize(pooled_output, dim=-1) if normalize else pooled_output
-        return pooled_output
-
-    def get_image_features(self, image, normalize=False):
-        '''Return the final pooled image features, if normalize is True, the output will be normalized.'''
-
-        vision_outputs = self.vision_model(
-            pixel_values=image,
-            output_attentions=self.config.output_attentions,
-            output_hidden_states=self.config.output_hidden_states,
-        )
-        if normalize:
-            #pooled_output = pooled_output / pooled_output.norm(p=2, dim=-1, keepdim=True)
-            vision_outputs = nn.functional.normalize(vision_outputs, dim=-1) if normalize else vision_outputs
-        return vision_outputs
-
-    def forward(self, text, image):
-        '''Return the cosine similarity between text and image features.
-        Text and image features are obtained from their respective models, normalized and than their cosine similarity is scaled by the logit_Scale factor and a bias is added.
-        The returned tensor has shape (B, num_image, text).
-        '''
-
-        # normalized features
-        image_embeds = self.get_image_features(image, normalize=True)
-        text_embeds = self.get_text_features(text, normalize=True)
-
-        # cosine similarity as logits
-        logits_per_image = torch.matmul(image_embeds, text_embeds.t().to(image_embeds.device))
-
-        logit_scale, logit_bias = self.logit_scale.to(text_embeds.device), self.logit_bias.to(text_embeds.device)
-        logits_per_image = logits_per_image * logit_scale.exp() + logit_bias
-
-
-        return logits_per_image
-
-
-class Siglip2Vision(nn.Module):
-
-    config: SiglipConfig
-
-    def __init__(self, config: SiglipConfig, num_prompt=0):
-        super().__init__()
-        vision_config = config.vision_config
-        
-        if not isinstance(vision_config, SiglipVisionConfig):
-            raise TypeError(
-                "config.vision_config is expected to be of type SiglipVisionConfig but is of type"
-                f" {type(config)}."
-            )
-        
-
-        # Added for compatibility with the HF default configuration
-        config.torch_dtype = "float32"        
-        config.vision_config.torch_dtype = "float32"
-        self.config = config            
-        self.num_prompt = num_prompt
-        self.image_size = vision_config.image_size
-        
-        # If num prompt is 0 than the model is the pure baseline
-        self.vision_model = SiglipVisionModel(vision_config, num_prompt=num_prompt)
-        
-        # Added to maintain the backward compatibility for the weights loading        
-        self.vision_model = self.vision_model.vision_model
-
-        self.logit_scale = nn.Parameter(torch.randn(1))
-        self.logit_bias = nn.Parameter(torch.randn(1))
-        self.register_buffer("text_features", torch.empty(0))
-
-        self._vpt = []
-
-    def save_vision_model(self, output_dir: str, filename: str = "vision_ckpt.pt"):
-        """
-        Save vision-only checkpoint with full-model key format for Siglip2Vision.
-        - Prefix keys with `vision_model.` to match state_dict format.
-        - Exclude VPT params (prompt_learner.*).
-        - Include `logit_scale` and (if present) `logit_bias`.
-        """
-        import os
-        os.makedirs(output_dir, exist_ok=True)
-        visual_sd = self.vision_model.state_dict()
-        out_sd = {}
-        for k, v in visual_sd.items():
-            if k.startswith("prompt_learner"):
-                continue
-            out_sd[f"vision_model.{k}"] = v.detach().cpu()
-        out_sd["logit_scale"] = self.logit_scale.detach().cpu()
-        if hasattr(self, "logit_bias") and isinstance(self.logit_bias, torch.nn.Parameter):
-            out_sd["logit_bias"] = self.logit_bias.detach().cpu()
-        save_path = os.path.join(output_dir, filename)
-        torch.save(out_sd, save_path)
-        print(f"[Siglip2Vision] Vision model saved (vision_model.* + logit_scale[/bias]) to {save_path}")
-
-    def get_image_features(self, image, normalize=True):
-        vision_outputs = self.vision_model(
-            pixel_values=image,
-            output_attentions=self.config.output_attentions,
-            output_hidden_states=self.config.output_hidden_states,
-        )
-        if normalize:
-            vision_outputs = nn.functional.normalize(vision_outputs, dim=-1) if normalize else vision_outputs
-        return vision_outputs
-
-    def get_task_image_features(self, task_id, image, normalize=True):
-        self.vision_model.prompt_learner = self._vpt[task_id]
-        vision_outputs = self.vision_model(
-            pixel_values=image,
-            output_attentions=self.config.output_attentions,
-            output_hidden_states=self.config.output_hidden_states,
-        )
-
-        if normalize:
-            vision_outputs = nn.functional.normalize(vision_outputs, dim=-1) if normalize else vision_outputs
-        return vision_outputs
-    
-    def forward(self, image):
-        """
-        Ritorna sempre una tupla (age_logit, gender_logit, emotion_logit).
-        Regole:
-          - Se text_features ha 18 vettori: scenario multitask (9,2,7) -> split o calcolo per-task con VPT multipli.
-          - Se text_features ha 9 vettori: solo age -> (age_logit, None, None)
-          - Se text_features ha 2 vettori: solo gender -> (None, gender_logit, None)
-          - Se text_features ha 7 vettori: solo emotion -> (None, None, emotion_logit)
-        Funziona sia con un solo/no VPT (len(_vpt) <= 1) sia con VPT multipli (len(_vpt) > 1).
-        """
-        if self.text_features.numel() == 0:
-            raise RuntimeError("Text features non impostate. Usare set_text_features prima della forward.")
-
-        n_classes = self.text_features.shape[0]
-        scale = self.logit_scale.exp()
-
-        # -------------------- MULTITASK (18 = 9+2+7) --------------------
-        if n_classes == 18:
-            if len(self._vpt) <= 1:
-                # Calcolo unico e split
-                image_feats = self.get_image_features(image, normalize=True)
-                logits = scale * (image_feats @ self.text_features.t())
-                age_logit, gender_logit, emotion_logit = torch.split(logits, [9, 2, 7], dim=-1)
-                return age_logit, gender_logit, emotion_logit
-            else:
-                # Calcolo per task con VPT dedicato
-                age_tf, gender_tf, emotion_tf = torch.split(self.text_features, [9, 2, 7], dim=0)
-                age_feat = self.get_task_image_features(0, image, normalize=True)
-                gender_feat = self.get_task_image_features(1, image, normalize=True)
-                emotion_feat = self.get_task_image_features(2, image, normalize=True)
-                age_logit = scale * (age_feat @ age_tf.t())
-                gender_logit = scale * (gender_feat @ gender_tf.t())
-                emotion_logit = scale * (emotion_feat @ emotion_tf.t())
-                return age_logit, gender_logit, emotion_logit
-
-        # -------------------- SINGLE TASK (9 / 2 / 7) --------------------
-        if n_classes == 9:  # AGE
-            if len(self._vpt) > 1:
-                # Se per qualche motivo ci sono più VPT, usa il primo
-                img_feat = self.get_task_image_features(0, image, normalize=True)
-            elif len(self._vpt) == 1:
-                img_feat = self.get_task_image_features(0, image, normalize=True)
-            else:
-                img_feat = self.get_image_features(image, normalize=True)
-            age_logit = scale * (img_feat @ self.text_features.t())
-            return age_logit, None, None
-
-        if n_classes == 2:  # GENDER
-            if len(self._vpt) > 1:
-                img_feat = self.get_task_image_features(0, image, normalize=True)
-            elif len(self._vpt) == 1:
-                img_feat = self.get_task_image_features(0, image, normalize=True)
-            else:
-                img_feat = self.get_image_features(image, normalize=True)
-            gender_logit = scale * (img_feat @ self.text_features.t())
-            return None, gender_logit, None
-
-        if n_classes == 7:  # EMOTION
-            if len(self._vpt) > 1:
-                img_feat = self.get_task_image_features(0, image, normalize=True)
-            elif len(self._vpt) == 1:
-                img_feat = self.get_task_image_features(0, image, normalize=True)
-            else:
-                img_feat = self.get_image_features(image, normalize=True)
-            emotion_logit = scale * (img_feat @ self.text_features.t())
-            return None, None, emotion_logit
-
-        raise ValueError(f"Numero di text features non supportato: {n_classes}. Attesi 9, 2, 7 oppure 18 (9+2+7).")
-
-    def set_text_features(self, text_features):
-        # ...existing code...
-        self.text_features = text_features
-
-    def load_VPT_token(self, ckpt_path, device):
-        checkpoint = torch.load(ckpt_path, map_location=device)
-        if 'prompt_learner' in checkpoint:
-            # Inizializza un'istanza di VisionPromptLearner
-            vpt = VisionPromptLearner(
-                emb_size=self.config.vision_config.hidden_size,
-                num_prompt=self.num_prompt,
-                is_cls_present=False
-            )
-            # Carica i pesi salvati nel prompt learner
-            vpt.load_state_dict(checkpoint['prompt_learner'])
-            # Aggiungi il prompt learner alla lista e spostalo sul dispositivo
-            self._vpt.append(vpt.to(device))
-            self.vision_model.prompt_learner = vpt.to(device)
-            print(f"VPT token loaded from {ckpt_path}")
-        else:
-            print(f"No VPT token found in {ckpt_path}")
-
-    def load_baseline(self, path, map_location, repo_id="google/siglip2-base-patch16-224", filename="model.safetensors"):
-        """
-        Load baseline weights for the vision backbone with broad compatibility:
-        - If `path` exists and points to a checkpoint saved via `save_vision_model`, it expects keys
-          prefixed with `vision_model.*` plus `logit_scale`/`logit_bias`.
-        - Otherwise falls back to downloading/converting from the Hub and loading `model.pth`.
-        """
-        # Prefer explicit local checkpoint if present
-        if path is not None and os.path.exists(path):
-            ckpt = torch.load(path, map_location=map_location)
-            # Unwrap nested dicts
-            if isinstance(ckpt, dict) and ("state_dict" in ckpt or "weights" in ckpt):
-                ckpt = ckpt.get("state_dict", ckpt.get("weights", ckpt))
-            # Strip optional module. prefix
-            ckpt = {k.replace("module.", ""): v for k, v in ckpt.items()}
-
-            # Load logit params if present
-            if "logit_scale" in ckpt and hasattr(self, "logit_scale"):
-                try:
-                    self.logit_scale.data.copy_(ckpt["logit_scale"].to(map_location))
-                except Exception:
-                    pass
-            if "logit_bias" in ckpt and hasattr(self, "logit_bias"):
-                try:
-                    self.logit_bias.data.copy_(ckpt["logit_bias"].to(map_location))
-                except Exception:
-                    pass
-
-            # Extract only vision weights
-            if any(k.startswith("vision_model.") for k in ckpt):
-                vision_sd = {k.replace("vision_model.", ""): v for k, v in ckpt.items() if k.startswith("vision_model.")}
-            else:
-                # Assume it contains only vision weights
-                vision_sd = {k: v for k, v in ckpt.items() if not k.startswith("text_model.")}
-
-            # Exclude VPT if present
-            vision_sd = {k: v for k, v in vision_sd.items() if not k.startswith("prompt_learner")}
-
-            result = self.vision_model.load_state_dict(vision_sd, strict=False)
-        else:
-            # Fallback to Hub download/convert and load full state_dict
-            print("Model not found locally. Downloading from the hub...")
-            sf_path = download_from_hub(repo_id, filename, cache_dir=os.path.dirname(path) if path else None)
-            safetensors_to_pth(sf_path, output_dir=os.path.dirname(path) if path else ".", repo_id=repo_id)
-<<<<<<< HEAD
-            state_dict = torch.load(os.path.join(os.path.dirname(path) if path else ".", repo_id.split("/")[-1].replace("-","_")+".pt"), map_location=map_location)
-=======
-            state_dict = torch.load(os.path.join(os.path.dirname(path) if path else ".", repo_id.split("/")[-1].replace("-","_") + ".pt"), map_location=map_location)
->>>>>>> f18ee90b
-            result = self.load_state_dict(state_dict, strict=False)
-
-        # Report loading status
-        if hasattr(result, 'missing_keys') and result.missing_keys:
-            print("[WARNING] The loaded models miss the following keys, ensure to train it on a downstream task:")
-            for k in result.missing_keys:
-                if not k.startswith("text_model"):
-                    print(f"  {k}")
-        if hasattr(result, 'unexpected_keys') and result.unexpected_keys:
-            print("[WARNING] The loaded models have unexpected keys:")
-            for k in result.unexpected_keys:
-                if not k.startswith("text_model"):
-                    print(f"  {k}") 
-
-        print(f"LOGIT SCALE: {self.logit_scale} - exp {self.logit_scale.exp()}")
-        print(f"LOGIT BIAS: {self.logit_bias}")
-
-        return result
-
-
-if __name__ == "__main__":
-    # Example usage
-    model = Siglip2Model.from_pretrained("google/siglip2-base-patch16-224", cache_dir="./hf_models")
-    print("#"*10 + " Model Configuration " + "#"*10)
-    print(model.config)
-    print("#"*10 + " Model Summary " + "#"*10)
+from typing import Optional
+import torch
+from torch import nn
+from transformers import AutoConfig
+
+from wrappers.promptopt.prompt_learner import VisionPromptLearner
+from .vision import CustomSiglipVisionTransformer, SiglipVisionModel
+from .text import SiglipTextModel
+import os
+
+from transformers.models.siglip.modeling_siglip import (
+    SiglipPreTrainedModel,
+)
+from transformers.models.siglip.configuration_siglip import (
+    SiglipConfig,
+    SiglipTextConfig,
+    SiglipVisionConfig,
+)
+from transformers.modeling_outputs import BaseModelOutputWithPooling
+from transformers.models.siglip.modeling_siglip import SiglipOutput
+
+
+from safetensors.torch import load_file
+from huggingface_hub import hf_hub_download
+
+
+def download_from_hub(repo_id, filename, cache_dir=None):
+    print("Downloading from Hugging Face Hub...")
+    local_file = hf_hub_download(repo_id=repo_id, filename=filename, cache_dir=cache_dir)
+    print(f"Downloaded to {local_file}")
+    return local_file
+
+def safetensors_to_pth(safetensors_file, output_dir, repo_id="google/siglip2-large-patch16-384"):
+    # Load the safetensors file
+    tensors = load_file(safetensors_file)
+    model = Siglip2Model(AutoConfig.from_pretrained(repo_id, cache_dir=output_dir), 0)
+    model.load_state_dict(tensors)
+    torch.save(model.state_dict(), os.path.join(output_dir, repo_id.split("/")[-1].replace("-","_") + ".pt"))
+
+
+class Siglip2Model(SiglipPreTrainedModel):
+
+    config: SiglipConfig
+
+    def __init__(self, config: SiglipConfig, num_prompts: int = 0):
+        super().__init__(config)
+
+        if not isinstance(config.text_config, SiglipTextConfig):
+            raise TypeError(
+                "config.text_config is expected to be of type SiglipTextConfig but is of type"
+                f" {type(config.text_config)}."
+            )
+
+        if not isinstance(config.vision_config, SiglipVisionConfig):
+            raise TypeError(
+                "config.vision_config is expected to be of type SiglipVisionConfig but is of type"
+                f" {type(config.vision_config)}."
+            )
+        
+
+        # Added for compatibility with the HF default configuration
+        config.torch_dtype = "float32"
+        config.text_config.torch_dtype = "float32"
+        config.vision_config.torch_dtype = "float32"
+        self.config = config    
+        text_config = config.text_config
+        vision_config = config.vision_config
+        self.image_size = vision_config.image_size
+        # Initialize the text and vision models with the number of prompts
+        self.text_model = SiglipTextModel(text_config)
+        # If num prompt is 0 than the model is the pure baseline
+        self.vision_model = SiglipVisionModel(vision_config, num_prompt=num_prompts)
+
+
+        # Added to maintain the backward compatibility for the weights loading
+        self.text_model = self.text_model.text_model
+        self.vision_model = self.vision_model.vision_model
+
+        self.logit_scale = nn.Parameter(torch.randn(1))
+        self.logit_bias = nn.Parameter(torch.randn(1))
+
+        # Initialize weights and apply final processing
+        self.post_init()    
+
+    def save(self, save_path: str, text_features: torch.Tensor = None, text_features_path: str = None):
+        """
+        Salva solo i parametri necessari per l'inferenza (vision encoder + logit_scale)
+        e opzionalmente le text features già calcolate in un file separato.
+
+        Args:
+            save_path: percorso dove salvare i parametri del vision encoder e logit_scale
+            text_features: (opzionale) tensore di text features già calcolate da salvare
+            text_features_path: (opzionale) dove salvare le text features, richiesto se text_features è fornito
+        """
+        import torch
+        import os
+
+        os.makedirs(os.path.dirname(save_path), exist_ok=True)
+
+        torch.save(self.state_dict(), save_path)
+        print(f"Salvati parametri vision encoder e logit_scale in {save_path}")
+
+        # Salva opzionalmente le text features
+        if text_features is not None and text_features_path is not None:
+            os.makedirs(os.path.dirname(text_features_path), exist_ok=True)
+            torch.save({'text_features': text_features.cpu()}, text_features_path)
+            print(f"Text features salvate in {text_features_path} (shape: {text_features.shape})")
+
+    def save_vision_model(self, output_dir: str, filename: str = "vision_ckpt.pt"):
+        """
+        Save vision-only checkpoint with full-model key format for Siglip2Model.
+        - Prefix keys with `vision_model.` to match full model state_dict format.
+        - Exclude VPT params (prompt_learner.*).
+        - Include `logit_scale` and (if present) `logit_bias`.
+        """
+        import os
+        os.makedirs(output_dir, exist_ok=True)
+        visual_sd = self.vision_model.state_dict()
+        out_sd = {}
+        for k, v in visual_sd.items():
+            if k.startswith("prompt_learner"):
+                continue
+            out_sd[f"vision_model.{k}"] = v.detach().cpu()
+        # Add scale/bias
+        out_sd["logit_scale"] = self.logit_scale.detach().cpu()
+        if hasattr(self, "logit_bias") and isinstance(self.logit_bias, torch.nn.Parameter):
+            out_sd["logit_bias"] = self.logit_bias.detach().cpu()
+        save_path = os.path.join(output_dir, filename)
+        torch.save(out_sd, save_path)
+        print(f"[Siglip2Model] Vision model saved (vision_model.* + logit_scale[/bias]) to {save_path}")
+
+    def save_vpt_token(self, save_path):
+        os.makedirs(os.path.dirname(save_path), exist_ok=True)
+        if hasattr(self.vision_model, 'prompt_learner') and self.vision_model.prompt_learner is not None:
+            state_dict = {
+                'prompt_learner' : self.vision_model.prompt_learner.state_dict()
+            }
+            torch.save(state_dict, save_path)
+            print(f"VPT token saved in {save_path}")
+
+        else:
+            print(f"Prompt learner not found in vision model, skipping save.")
+                
+    def load_model(self, path, map_location, repo_id="google/siglip2-large-patch16-384", filename="model.safetensors"):
+        # Load the model weights from a local path, if the model is not found than it is downloaded from the hub, saved in the given path and loaded
+
+        # Check if the file exists
+        if not os.path.exists(path):
+            print("Model not found. Downloading it from the hub...")
+            # If not, download it from the hub
+            sf_path = download_from_hub(repo_id, filename, cache_dir=os.path.dirname(path))
+            # Convert the model to .pth format
+            safetensors_to_pth(sf_path, output_dir=os.path.dirname(path), repo_id=repo_id)
+        # Load the model
+        state_dict = torch.load(os.path.join(os.path.dirname(path), repo_id.split("/")[-1].replace("-","_") + ".pt"), map_location=map_location)
+        result = self.load_state_dict(state_dict, strict=False)
+        
+        # Check for missing or mismatching keys during the loading of the state_dict
+        if result.missing_keys:
+            print("[WARNING] The loaded models miss the following keys, ensure to train it on a downstream task:")
+            for k in result.missing_keys:
+                print(f"  {k}")
+        if result.unexpected_keys:
+            print("[WARNING] The loaded models have unexpected keys:")
+            for k in result.unexpected_keys:
+                print(f"  {k}")
+
+        
+        print(f"LOGIT SCALE: {self.logit_scale} - exp {self.logit_scale.exp()}")
+        print(f"LOGIT BIAS: {self.logit_bias}")
+
+        return result
+
+    def get_text_features(self, text, normalize=False):
+        '''Return the final pooled text features, if normalize is True, the output will be normalized.'''
+
+        text_outputs = self.text_model(
+            input_ids=text,
+            output_attentions=self.config.output_attentions,
+            output_hidden_states=self.config.output_hidden_states,
+        )
+
+        pooled_output = text_outputs.pooler_output
+
+        if normalize:
+            #pooled_output = pooled_output / pooled_output.norm(p=2, dim=-1, keepdim=True)
+            pooled_output = nn.functional.normalize(pooled_output, dim=-1) if normalize else pooled_output
+        return pooled_output
+
+    def get_image_features(self, image, normalize=False):
+        '''Return the final pooled image features, if normalize is True, the output will be normalized.'''
+
+        vision_outputs = self.vision_model(
+            pixel_values=image,
+            output_attentions=self.config.output_attentions,
+            output_hidden_states=self.config.output_hidden_states,
+        )
+        if normalize:
+            #pooled_output = pooled_output / pooled_output.norm(p=2, dim=-1, keepdim=True)
+            vision_outputs = nn.functional.normalize(vision_outputs, dim=-1) if normalize else vision_outputs
+        return vision_outputs
+
+    def forward(self, text, image):
+        '''Return the cosine similarity between text and image features.
+        Text and image features are obtained from their respective models, normalized and than their cosine similarity is scaled by the logit_Scale factor and a bias is added.
+        The returned tensor has shape (B, num_image, text).
+        '''
+
+        # normalized features
+        image_embeds = self.get_image_features(image, normalize=True)
+        text_embeds = self.get_text_features(text, normalize=True)
+
+        # cosine similarity as logits
+        logits_per_image = torch.matmul(image_embeds, text_embeds.t().to(image_embeds.device))
+
+        logit_scale, logit_bias = self.logit_scale.to(text_embeds.device), self.logit_bias.to(text_embeds.device)
+        logits_per_image = logits_per_image * logit_scale.exp() + logit_bias
+
+
+        return logits_per_image
+
+
+class Siglip2Vision(nn.Module):
+
+    config: SiglipConfig
+
+    def __init__(self, config: SiglipConfig, num_prompt=0):
+        super().__init__()
+        vision_config = config.vision_config
+        
+        if not isinstance(vision_config, SiglipVisionConfig):
+            raise TypeError(
+                "config.vision_config is expected to be of type SiglipVisionConfig but is of type"
+                f" {type(config)}."
+            )
+        
+
+        # Added for compatibility with the HF default configuration
+        config.torch_dtype = "float32"        
+        config.vision_config.torch_dtype = "float32"
+        self.config = config            
+        self.num_prompt = num_prompt
+        self.image_size = vision_config.image_size
+        
+        # If num prompt is 0 than the model is the pure baseline
+        self.vision_model = SiglipVisionModel(vision_config, num_prompt=num_prompt)
+        
+        # Added to maintain the backward compatibility for the weights loading        
+        self.vision_model = self.vision_model.vision_model
+
+        self.logit_scale = nn.Parameter(torch.randn(1))
+        self.logit_bias = nn.Parameter(torch.randn(1))
+        self.register_buffer("text_features", torch.empty(0))
+
+        self._vpt = []
+
+    def save_vision_model(self, output_dir: str, filename: str = "vision_ckpt.pt"):
+        """
+        Save vision-only checkpoint with full-model key format for Siglip2Vision.
+        - Prefix keys with `vision_model.` to match state_dict format.
+        - Exclude VPT params (prompt_learner.*).
+        - Include `logit_scale` and (if present) `logit_bias`.
+        """
+        import os
+        os.makedirs(output_dir, exist_ok=True)
+        visual_sd = self.vision_model.state_dict()
+        out_sd = {}
+        for k, v in visual_sd.items():
+            if k.startswith("prompt_learner"):
+                continue
+            out_sd[f"vision_model.{k}"] = v.detach().cpu()
+        out_sd["logit_scale"] = self.logit_scale.detach().cpu()
+        if hasattr(self, "logit_bias") and isinstance(self.logit_bias, torch.nn.Parameter):
+            out_sd["logit_bias"] = self.logit_bias.detach().cpu()
+        save_path = os.path.join(output_dir, filename)
+        torch.save(out_sd, save_path)
+        print(f"[Siglip2Vision] Vision model saved (vision_model.* + logit_scale[/bias]) to {save_path}")
+
+    def get_image_features(self, image, normalize=True):
+        vision_outputs = self.vision_model(
+            pixel_values=image,
+            output_attentions=self.config.output_attentions,
+            output_hidden_states=self.config.output_hidden_states,
+        )
+        if normalize:
+            vision_outputs = nn.functional.normalize(vision_outputs, dim=-1) if normalize else vision_outputs
+        return vision_outputs
+
+    def get_task_image_features(self, task_id, image, normalize=True):
+        self.vision_model.prompt_learner = self._vpt[task_id]
+        vision_outputs = self.vision_model(
+            pixel_values=image,
+            output_attentions=self.config.output_attentions,
+            output_hidden_states=self.config.output_hidden_states,
+        )
+
+        if normalize:
+            vision_outputs = nn.functional.normalize(vision_outputs, dim=-1) if normalize else vision_outputs
+        return vision_outputs
+    
+    def forward(self, image):
+        """
+        Ritorna sempre una tupla (age_logit, gender_logit, emotion_logit).
+        Regole:
+          - Se text_features ha 18 vettori: scenario multitask (9,2,7) -> split o calcolo per-task con VPT multipli.
+          - Se text_features ha 9 vettori: solo age -> (age_logit, None, None)
+          - Se text_features ha 2 vettori: solo gender -> (None, gender_logit, None)
+          - Se text_features ha 7 vettori: solo emotion -> (None, None, emotion_logit)
+        Funziona sia con un solo/no VPT (len(_vpt) <= 1) sia con VPT multipli (len(_vpt) > 1).
+        """
+        if self.text_features.numel() == 0:
+            raise RuntimeError("Text features non impostate. Usare set_text_features prima della forward.")
+
+        n_classes = self.text_features.shape[0]
+        scale = self.logit_scale.exp()
+
+        # -------------------- MULTITASK (18 = 9+2+7) --------------------
+        if n_classes == 18:
+            if len(self._vpt) <= 1:
+                # Calcolo unico e split
+                image_feats = self.get_image_features(image, normalize=True)
+                logits = scale * (image_feats @ self.text_features.t())
+                age_logit, gender_logit, emotion_logit = torch.split(logits, [9, 2, 7], dim=-1)
+                return age_logit, gender_logit, emotion_logit
+            else:
+                # Calcolo per task con VPT dedicato
+                age_tf, gender_tf, emotion_tf = torch.split(self.text_features, [9, 2, 7], dim=0)
+                age_feat = self.get_task_image_features(0, image, normalize=True)
+                gender_feat = self.get_task_image_features(1, image, normalize=True)
+                emotion_feat = self.get_task_image_features(2, image, normalize=True)
+                age_logit = scale * (age_feat @ age_tf.t())
+                gender_logit = scale * (gender_feat @ gender_tf.t())
+                emotion_logit = scale * (emotion_feat @ emotion_tf.t())
+                return age_logit, gender_logit, emotion_logit
+
+        # -------------------- SINGLE TASK (9 / 2 / 7) --------------------
+        if n_classes == 9:  # AGE
+            if len(self._vpt) > 1:
+                # Se per qualche motivo ci sono più VPT, usa il primo
+                img_feat = self.get_task_image_features(0, image, normalize=True)
+            elif len(self._vpt) == 1:
+                img_feat = self.get_task_image_features(0, image, normalize=True)
+            else:
+                img_feat = self.get_image_features(image, normalize=True)
+            age_logit = scale * (img_feat @ self.text_features.t())
+            return age_logit, None, None
+
+        if n_classes == 2:  # GENDER
+            if len(self._vpt) > 1:
+                img_feat = self.get_task_image_features(0, image, normalize=True)
+            elif len(self._vpt) == 1:
+                img_feat = self.get_task_image_features(0, image, normalize=True)
+            else:
+                img_feat = self.get_image_features(image, normalize=True)
+            gender_logit = scale * (img_feat @ self.text_features.t())
+            return None, gender_logit, None
+
+        if n_classes == 7:  # EMOTION
+            if len(self._vpt) > 1:
+                img_feat = self.get_task_image_features(0, image, normalize=True)
+            elif len(self._vpt) == 1:
+                img_feat = self.get_task_image_features(0, image, normalize=True)
+            else:
+                img_feat = self.get_image_features(image, normalize=True)
+            emotion_logit = scale * (img_feat @ self.text_features.t())
+            return None, None, emotion_logit
+
+        raise ValueError(f"Numero di text features non supportato: {n_classes}. Attesi 9, 2, 7 oppure 18 (9+2+7).")
+
+    def set_text_features(self, text_features):
+        # ...existing code...
+        self.text_features = text_features
+
+    def load_VPT_token(self, ckpt_path, device):
+        checkpoint = torch.load(ckpt_path, map_location=device)
+        if 'prompt_learner' in checkpoint:
+            # Inizializza un'istanza di VisionPromptLearner
+            vpt = VisionPromptLearner(
+                emb_size=self.config.vision_config.hidden_size,
+                num_prompt=self.num_prompt,
+                is_cls_present=False
+            )
+            # Carica i pesi salvati nel prompt learner
+            vpt.load_state_dict(checkpoint['prompt_learner'])
+            # Aggiungi il prompt learner alla lista e spostalo sul dispositivo
+            self._vpt.append(vpt.to(device))
+            self.vision_model.prompt_learner = vpt.to(device)
+            print(f"VPT token loaded from {ckpt_path}")
+        else:
+            print(f"No VPT token found in {ckpt_path}")
+
+    def load_baseline(self, path, map_location, repo_id="google/siglip2-base-patch16-224", filename="model.safetensors"):
+        """
+        Load baseline weights for the vision backbone with broad compatibility:
+        - If `path` exists and points to a checkpoint saved via `save_vision_model`, it expects keys
+          prefixed with `vision_model.*` plus `logit_scale`/`logit_bias`.
+        - Otherwise falls back to downloading/converting from the Hub and loading `model.pth`.
+        """
+        # Prefer explicit local checkpoint if present
+        if path is not None and os.path.exists(path):
+            ckpt = torch.load(path, map_location=map_location)
+            # Unwrap nested dicts
+            if isinstance(ckpt, dict) and ("state_dict" in ckpt or "weights" in ckpt):
+                ckpt = ckpt.get("state_dict", ckpt.get("weights", ckpt))
+            # Strip optional module. prefix
+            ckpt = {k.replace("module.", ""): v for k, v in ckpt.items()}
+
+            # Load logit params if present
+            if "logit_scale" in ckpt and hasattr(self, "logit_scale"):
+                try:
+                    self.logit_scale.data.copy_(ckpt["logit_scale"].to(map_location))
+                except Exception:
+                    pass
+            if "logit_bias" in ckpt and hasattr(self, "logit_bias"):
+                try:
+                    self.logit_bias.data.copy_(ckpt["logit_bias"].to(map_location))
+                except Exception:
+                    pass
+
+            # Extract only vision weights
+            if any(k.startswith("vision_model.") for k in ckpt):
+                vision_sd = {k.replace("vision_model.", ""): v for k, v in ckpt.items() if k.startswith("vision_model.")}
+            else:
+                # Assume it contains only vision weights
+                vision_sd = {k: v for k, v in ckpt.items() if not k.startswith("text_model.")}
+
+            # Exclude VPT if present
+            vision_sd = {k: v for k, v in vision_sd.items() if not k.startswith("prompt_learner")}
+
+            result = self.vision_model.load_state_dict(vision_sd, strict=False)
+        else:
+            # Fallback to Hub download/convert and load full state_dict
+            print("Model not found locally. Downloading from the hub...")
+            sf_path = download_from_hub(repo_id, filename, cache_dir=os.path.dirname(path) if path else None)
+            safetensors_to_pth(sf_path, output_dir=os.path.dirname(path) if path else ".", repo_id=repo_id)
+            state_dict = torch.load(os.path.join(os.path.dirname(path) if path else ".", repo_id.split("/")[-1].replace("-","_") + ".pt"), map_location=map_location)
+            result = self.load_state_dict(state_dict, strict=False)
+
+        # Report loading status
+        if hasattr(result, 'missing_keys') and result.missing_keys:
+            print("[WARNING] The loaded models miss the following keys, ensure to train it on a downstream task:")
+            for k in result.missing_keys:
+                if not k.startswith("text_model"):
+                    print(f"  {k}")
+        if hasattr(result, 'unexpected_keys') and result.unexpected_keys:
+            print("[WARNING] The loaded models have unexpected keys:")
+            for k in result.unexpected_keys:
+                if not k.startswith("text_model"):
+                    print(f"  {k}") 
+
+        print(f"LOGIT SCALE: {self.logit_scale} - exp {self.logit_scale.exp()}")
+        print(f"LOGIT BIAS: {self.logit_bias}")
+
+        return result
+
+
+if __name__ == "__main__":
+    # Example usage
+    model = Siglip2Model.from_pretrained("google/siglip2-base-patch16-224", cache_dir="./hf_models")
+    print("#"*10 + " Model Configuration " + "#"*10)
+    print(model.config)
+    print("#"*10 + " Model Summary " + "#"*10)